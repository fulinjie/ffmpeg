--- conflicted
+++ resolved
@@ -479,25 +479,14 @@
                 } else if (s->bit_depth == 16 &&
                            s->color_type == PNG_COLOR_TYPE_RGB) {
                     avctx->pix_fmt = PIX_FMT_RGB48BE;
-<<<<<<< HEAD
-                } else if (s->color_type == PNG_COLOR_TYPE_PALETTE) {
+                } else if ((s->bits_per_pixel == 1 || s->bits_per_pixel == 2 || s->bits_per_pixel == 4 || s->bits_per_pixel == 8) &&
+                           s->color_type == PNG_COLOR_TYPE_PALETTE) {
                     avctx->pix_fmt = PIX_FMT_PAL8;
                 } else if (s->bit_depth == 1) {
                     avctx->pix_fmt = PIX_FMT_MONOBLACK;
                 } else if (s->bit_depth == 8 &&
                            s->color_type == PNG_COLOR_TYPE_GRAY_ALPHA) {
-                    avctx->pix_fmt = PIX_FMT_GRAY8A;
-=======
-                } else if (s->bit_depth == 1 &&
-                           s->color_type == PNG_COLOR_TYPE_GRAY) {
-                    avctx->pix_fmt = PIX_FMT_MONOBLACK;
-                } else if (s->bit_depth == 8 &&
-                           s->color_type == PNG_COLOR_TYPE_PALETTE) {
-                    avctx->pix_fmt = PIX_FMT_PAL8;
-                } else if (s->bit_depth == 8 &&
-                           s->color_type == PNG_COLOR_TYPE_GRAY_ALPHA) {
                     avctx->pix_fmt = PIX_FMT_Y400A;
->>>>>>> 4dfea3e9
                 } else {
                     av_log(avctx, AV_LOG_ERROR, "unsupported bit depth %d "
                                                 "and color type %d\n",
