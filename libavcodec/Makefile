--- conflicted
+++ resolved
@@ -285,20 +285,13 @@
 OBJS-$(CONFIG_MPEG1VIDEO_DECODER)      += mpeg12dec.o mpeg12.o mpeg12data.o
 OBJS-$(CONFIG_MPEG1VIDEO_ENCODER)      += mpeg12enc.o mpeg12.o
 OBJS-$(CONFIG_MPEG2VIDEO_DECODER)      += mpeg12dec.o mpeg12.o mpeg12data.o
-<<<<<<< HEAD
 OBJS-$(CONFIG_MPEG2VIDEO_ENCODER)      += mpeg12enc.o mpeg12.o          \
                                           timecode.o
 OBJS-$(CONFIG_MPL2_DECODER)            += mpl2dec.o ass.o
-OBJS-$(CONFIG_MSMPEG4V1_DECODER)       += msmpeg4.o msmpeg4data.o
-OBJS-$(CONFIG_MSMPEG4V2_DECODER)       += msmpeg4.o msmpeg4data.o h263dec.o \
-                                          h263.o ituh263dec.o mpeg4videodec.o
-=======
-OBJS-$(CONFIG_MPEG2VIDEO_ENCODER)      += mpeg12enc.o mpeg12.o
 OBJS-$(CONFIG_MSMPEG4V1_DECODER)       += msmpeg4dec.o msmpeg4.o msmpeg4data.o
 OBJS-$(CONFIG_MSMPEG4V2_DECODER)       += msmpeg4dec.o msmpeg4.o msmpeg4data.o \
                                           h263dec.o h263.o ituh263dec.o \
                                           mpeg4videodec.o
->>>>>>> b4d24b47
 OBJS-$(CONFIG_MSMPEG4V2_ENCODER)       += msmpeg4.o msmpeg4enc.o msmpeg4data.o \
                                           h263.o
 OBJS-$(CONFIG_MSMPEG4V3_DECODER)       += msmpeg4dec.o msmpeg4.o msmpeg4data.o \
