--- conflicted
+++ resolved
@@ -45,12 +45,8 @@
             av_log(avctx, AV_LOG_ERROR, "error parsing ADX header\n");
             return AVERROR_INVALIDDATA;
         }
-<<<<<<< HEAD
-        c->channels = avctx->channels;
-=======
         c->channels      = avctx->channels;
         c->header_parsed = 1;
->>>>>>> fd16f567
     }
 
     avctx->sample_fmt = AV_SAMPLE_FMT_S16;
@@ -111,29 +107,13 @@
         return buf_size;
     }
 
-<<<<<<< HEAD
-    if(AV_RB16(buf) == 0x8000){
-        int header_size;
-        if ((ret = avpriv_adx_decode_header(avctx, buf,
-                                            buf_size, &header_size,
-=======
     if (!c->header_parsed && buf_size >= 2 && AV_RB16(buf) == 0x8000) {
         int header_size;
         if ((ret = avpriv_adx_decode_header(avctx, buf, buf_size, &header_size,
->>>>>>> fd16f567
                                             c->coeff)) < 0) {
             av_log(avctx, AV_LOG_ERROR, "error parsing ADX header\n");
             return AVERROR_INVALIDDATA;
         }
-<<<<<<< HEAD
-        c->channels = avctx->channels;
-        if(buf_size < header_size)
-            return AVERROR_INVALIDDATA;
-        buf += header_size;
-        buf_size -= header_size;
-    }
-    if(c->channels <= 0)
-=======
         c->channels      = avctx->channels;
         c->header_parsed = 1;
         if (buf_size < header_size)
@@ -142,7 +122,6 @@
         buf_size -= header_size;
     }
     if (!c->header_parsed)
->>>>>>> fd16f567
         return AVERROR_INVALIDDATA;
 
     /* calculate number of blocks in the packet */
