/*
 * H.26L/H.264/AVC/JVT/14496-10/... parser
 * Copyright (c) 2003 Michael Niedermayer <michaelni@gmx.at>
 *
 * This file is part of FFmpeg.
 *
 * FFmpeg is free software; you can redistribute it and/or
 * modify it under the terms of the GNU Lesser General Public
 * License as published by the Free Software Foundation; either
 * version 2.1 of the License, or (at your option) any later version.
 *
 * FFmpeg is distributed in the hope that it will be useful,
 * but WITHOUT ANY WARRANTY; without even the implied warranty of
 * MERCHANTABILITY or FITNESS FOR A PARTICULAR PURPOSE.  See the GNU
 * Lesser General Public License for more details.
 *
 * You should have received a copy of the GNU Lesser General Public
 * License along with FFmpeg; if not, write to the Free Software
 * Foundation, Inc., 51 Franklin Street, Fifth Floor, Boston, MA 02110-1301 USA
 */

/**
 * @file
 * H.264 / AVC / MPEG4 part10 parser.
 * @author Michael Niedermayer <michaelni@gmx.at>
 */

#define UNCHECKED_BITSTREAM_READER 1

#include "libavutil/attributes.h"
#include "parser.h"
#include "h264data.h"
#include "golomb.h"
#include "internal.h"
#include "mpegutils.h"

typedef struct H264ParseContext {
    H264Context h;
    ParseContext pc;
    int got_first;
} H264ParseContext;


static int h264_find_frame_end(H264ParseContext *p, const uint8_t *buf,
                               int buf_size)
{
    H264Context *h = &p->h;
    int i, j;
    uint32_t state;
    ParseContext *pc = &p->pc;

    int next_avc= h->is_avc ? 0 : buf_size;
//    mb_addr= pc->mb_addr - 1;
    state = pc->state;
    if (state > 13)
        state = 7;

    if (h->is_avc && !h->nal_length_size)
        av_log(h->avctx, AV_LOG_ERROR, "AVC-parser: nal length size invalid\n");

    for (i = 0; i < buf_size; i++) {
        if (i >= next_avc) {
            int nalsize = 0;
            i = next_avc;
            for (j = 0; j < h->nal_length_size; j++)
                nalsize = (nalsize << 8) | buf[i++];
            if (nalsize <= 0 || nalsize > buf_size - i) {
                av_log(h->avctx, AV_LOG_ERROR, "AVC-parser: nal size %d remaining %d\n", nalsize, buf_size - i);
                return buf_size;
            }
            next_avc = i + nalsize;
            state    = 5;
        }

        if (state == 7) {
            i += h->h264dsp.startcode_find_candidate(buf + i, next_avc - i);
            if (i < next_avc)
                state = 2;
        } else if (state <= 2) {
            if (buf[i] == 1)
                state ^= 5;            // 2->7, 1->4, 0->5
            else if (buf[i])
                state = 7;
            else
                state >>= 1;           // 2->1, 1->0, 0->0
        } else if (state <= 5) {
            int nalu_type = buf[i] & 0x1F;
            if (nalu_type == NAL_SEI || nalu_type == NAL_SPS ||
                nalu_type == NAL_PPS || nalu_type == NAL_AUD) {
                if (pc->frame_start_found) {
                    i++;
                    goto found;
                }
            } else if (nalu_type == NAL_SLICE || nalu_type == NAL_DPA ||
                       nalu_type == NAL_IDR_SLICE) {
                state += 8;
                continue;
            }
            state = 7;
        } else {
            h->parse_history[h->parse_history_count++]= buf[i];
            if (h->parse_history_count>5) {
                unsigned int mb, last_mb= h->parse_last_mb;
                GetBitContext gb;

                init_get_bits(&gb, h->parse_history, 8*h->parse_history_count);
                h->parse_history_count=0;
                mb= get_ue_golomb_long(&gb);
                h->parse_last_mb= mb;
                if (pc->frame_start_found) {
                    if (mb <= last_mb)
                        goto found;
                } else
                    pc->frame_start_found = 1;
                state = 7;
            }
        }
    }
    pc->state = state;
    if (h->is_avc)
        return next_avc;
    return END_NOT_FOUND;

found:
    pc->state             = 7;
    pc->frame_start_found = 0;
    if (h->is_avc)
        return next_avc;
    return i - (state & 5) - 5 * (state > 7);
}

static int scan_mmco_reset(AVCodecParserContext *s)
{
    H264ParseContext *p = s->priv_data;
    H264Context      *h = &p->h;

    h->slice_type_nos = s->pict_type & 3;

    if (h->pps.redundant_pic_cnt_present)
        get_ue_golomb(&h->gb); // redundant_pic_count

    if (ff_set_ref_count(h) < 0)
        return AVERROR_INVALIDDATA;

    if (h->slice_type_nos != AV_PICTURE_TYPE_I) {
        int list;
        for (list = 0; list < h->list_count; list++) {
            if (get_bits1(&h->gb)) {
                int index;
                for (index = 0; ; index++) {
                    unsigned int reordering_of_pic_nums_idc = get_ue_golomb_31(&h->gb);

                    if (reordering_of_pic_nums_idc < 3)
                        get_ue_golomb(&h->gb);
                    else if (reordering_of_pic_nums_idc > 3) {
                        av_log(h->avctx, AV_LOG_ERROR,
                               "illegal reordering_of_pic_nums_idc %d\n",
                               reordering_of_pic_nums_idc);
                        return AVERROR_INVALIDDATA;
                    } else
                        break;

                    if (index >= h->ref_count[list]) {
                        av_log(h->avctx, AV_LOG_ERROR,
                               "reference count %d overflow\n", index);
                        return AVERROR_INVALIDDATA;
                    }
                }
            }
        }
    }

    if ((h->pps.weighted_pred && h->slice_type_nos == AV_PICTURE_TYPE_P) ||
        (h->pps.weighted_bipred_idc == 1 && h->slice_type_nos == AV_PICTURE_TYPE_B))
        ff_pred_weight_table(h);

    if (get_bits1(&h->gb)) { // adaptive_ref_pic_marking_mode_flag
        int i;
        for (i = 0; i < MAX_MMCO_COUNT; i++) {
            MMCOOpcode opcode = get_ue_golomb_31(&h->gb);
            if (opcode > (unsigned) MMCO_LONG) {
                av_log(h->avctx, AV_LOG_ERROR,
                       "illegal memory management control operation %d\n",
                       opcode);
                return AVERROR_INVALIDDATA;
            }
            if (opcode == MMCO_END)
               return 0;
            else if (opcode == MMCO_RESET)
                return 1;

            if (opcode == MMCO_SHORT2UNUSED || opcode == MMCO_SHORT2LONG)
                get_ue_golomb(&h->gb);
            if (opcode == MMCO_SHORT2LONG || opcode == MMCO_LONG2UNUSED ||
                opcode == MMCO_LONG || opcode == MMCO_SET_MAX_LONG)
                get_ue_golomb_31(&h->gb);
        }
    }

    return 0;
}

/**
 * Parse NAL units of found picture and decode some basic information.
 *
 * @param s parser context.
 * @param avctx codec context.
 * @param buf buffer with field/frame data.
 * @param buf_size size of the buffer.
 */
static inline int parse_nal_units(AVCodecParserContext *s,
                                  AVCodecContext *avctx,
                                  const uint8_t * const buf, int buf_size)
{
    H264ParseContext *p = s->priv_data;
    H264Context      *h = &p->h;
    int buf_index, next_avc;
    unsigned int pps_id;
    unsigned int slice_type;
    int state = -1, got_reset = 0;
    const uint8_t *ptr;
    int q264 = buf_size >=4 && !memcmp("Q264", buf, 4);
    int field_poc[2];

    /* set some sane default values */
    s->pict_type         = AV_PICTURE_TYPE_I;
    s->key_frame         = 0;
    s->picture_structure = AV_PICTURE_STRUCTURE_UNKNOWN;

    h->avctx = avctx;
    ff_h264_reset_sei(h);
    h->sei_fpa.frame_packing_arrangement_cancel_flag = -1;

    if (!buf_size)
        return 0;

    buf_index     = 0;
    next_avc      = h->is_avc ? 0 : buf_size;
    for (;;) {
        int src_length, dst_length, consumed, nalsize = 0;

        if (buf_index >= next_avc) {
            nalsize = get_avc_nalsize(h, buf, buf_size, &buf_index);
            if (nalsize < 0)
                break;
            next_avc = buf_index + nalsize;
        } else {
            buf_index = find_start_code(buf, buf_size, buf_index, next_avc);
            if (buf_index >= buf_size)
                break;
            if (buf_index >= next_avc)
                continue;
        }
        src_length = next_avc - buf_index;

        state = buf[buf_index];
        switch (state & 0x1f) {
        case NAL_SLICE:
        case NAL_IDR_SLICE:
            // Do not walk the whole buffer just to decode slice header
            if ((state & 0x1f) == NAL_IDR_SLICE || ((state >> 5) & 0x3) == 0) {
                /* IDR or disposable slice
                 * No need to decode many bytes because MMCOs shall not be present. */
                if (src_length > 60)
                    src_length = 60;
            } else {
                /* To decode up to MMCOs */
                if (src_length > 1000)
                    src_length = 1000;
            }
            break;
        }
        ptr = ff_h264_decode_nal(h, buf + buf_index, &dst_length,
                                 &consumed, src_length);
        if (!ptr || dst_length < 0)
            break;

        buf_index += consumed;

        init_get_bits(&h->gb, ptr, 8 * dst_length);
        switch (h->nal_unit_type) {
        case NAL_SPS:
            ff_h264_decode_seq_parameter_set(h);
            break;
        case NAL_PPS:
            ff_h264_decode_picture_parameter_set(h, h->gb.size_in_bits);
            break;
        case NAL_SEI:
            ff_h264_decode_sei(h);
            break;
        case NAL_IDR_SLICE:
            s->key_frame = 1;

            h->prev_frame_num        = 0;
            h->prev_frame_num_offset = 0;
            h->prev_poc_msb          =
            h->prev_poc_lsb          = 0;
        /* fall through */
        case NAL_SLICE:
            get_ue_golomb_long(&h->gb);  // skip first_mb_in_slice
            slice_type   = get_ue_golomb_31(&h->gb);
            s->pict_type = golomb_to_pict_type[slice_type % 5];
            if (h->sei_recovery_frame_cnt >= 0) {
                /* key frame, since recovery_frame_cnt is set */
                s->key_frame = 1;
            }
            pps_id = get_ue_golomb(&h->gb);
            if (pps_id >= MAX_PPS_COUNT) {
                av_log(h->avctx, AV_LOG_ERROR,
                       "pps_id %u out of range\n", pps_id);
                return -1;
            }
            if (!h->pps_buffers[pps_id]) {
                av_log(h->avctx, AV_LOG_ERROR,
                       "non-existing PPS %u referenced\n", pps_id);
                return -1;
            }
            h->pps = *h->pps_buffers[pps_id];
            if (!h->sps_buffers[h->pps.sps_id]) {
                av_log(h->avctx, AV_LOG_ERROR,
                       "non-existing SPS %u referenced\n", h->pps.sps_id);
                return -1;
            }
            h->sps       = *h->sps_buffers[h->pps.sps_id];
            h->frame_num = get_bits(&h->gb, h->sps.log2_max_frame_num);

<<<<<<< HEAD
            if(h->sps.ref_frame_count <= 1 && h->pps.ref_count[0] <= 1 && s->pict_type == AV_PICTURE_TYPE_I)
                s->key_frame = 1;
=======
            s->coded_width  = 16 * h->sps.mb_width;
            s->coded_height = 16 * h->sps.mb_height;
            s->width        = s->coded_width  - (h->sps.crop_right + h->sps.crop_left);
            s->height       = s->coded_height - (h->sps.crop_top   + h->sps.crop_bottom);
            if (s->width <= 0 || s->height <= 0) {
                s->width  = s->coded_width;
                s->height = s->coded_height;
            }

            switch (h->sps.bit_depth_luma) {
            case 9:
                if (CHROMA444(h))      s->format = AV_PIX_FMT_YUV444P9;
                else if (CHROMA422(h)) s->format = AV_PIX_FMT_YUV422P9;
                else                   s->format = AV_PIX_FMT_YUV420P9;
                break;
            case 10:
                if (CHROMA444(h))      s->format = AV_PIX_FMT_YUV444P10;
                else if (CHROMA422(h)) s->format = AV_PIX_FMT_YUV422P10;
                else                   s->format = AV_PIX_FMT_YUV420P10;
                break;
            case 8:
                if (CHROMA444(h))      s->format = AV_PIX_FMT_YUV444P;
                else if (CHROMA422(h)) s->format = AV_PIX_FMT_YUV422P;
                else                   s->format = AV_PIX_FMT_YUV420P;
                break;
            default:
                s->format = AV_PIX_FMT_NONE;
            }
>>>>>>> 31d2039c

            avctx->profile = ff_h264_get_profile(&h->sps);
            avctx->level   = h->sps.level_idc;

            if (h->sps.frame_mbs_only_flag) {
                h->picture_structure = PICT_FRAME;
            } else {
                if (get_bits1(&h->gb)) { // field_pic_flag
                    h->picture_structure = PICT_TOP_FIELD + get_bits1(&h->gb); // bottom_field_flag
                } else {
                    h->picture_structure = PICT_FRAME;
                }
            }

            if (h->nal_unit_type == NAL_IDR_SLICE)
                get_ue_golomb(&h->gb); /* idr_pic_id */
            if (h->sps.poc_type == 0) {
                h->poc_lsb = get_bits(&h->gb, h->sps.log2_max_poc_lsb);

                if (h->pps.pic_order_present == 1 &&
                    h->picture_structure == PICT_FRAME)
                    h->delta_poc_bottom = get_se_golomb(&h->gb);
            }

            if (h->sps.poc_type == 1 &&
                !h->sps.delta_pic_order_always_zero_flag) {
                h->delta_poc[0] = get_se_golomb(&h->gb);

                if (h->pps.pic_order_present == 1 &&
                    h->picture_structure == PICT_FRAME)
                    h->delta_poc[1] = get_se_golomb(&h->gb);
            }

            /* Decode POC of this picture.
             * The prev_ values needed for decoding POC of the next picture are not set here. */
            field_poc[0] = field_poc[1] = INT_MAX;
            ff_init_poc(h, field_poc, &s->output_picture_number);

            /* Continue parsing to check if MMCO_RESET is present.
             * FIXME: MMCO_RESET could appear in non-first slice.
             *        Maybe, we should parse all undisposable non-IDR slice of this
             *        picture until encountering MMCO_RESET in a slice of it. */
            if (h->nal_ref_idc && h->nal_unit_type != NAL_IDR_SLICE) {
                got_reset = scan_mmco_reset(s);
                if (got_reset < 0)
                    return got_reset;
            }

            /* Set up the prev_ values for decoding POC of the next picture. */
            h->prev_frame_num        = got_reset ? 0 : h->frame_num;
            h->prev_frame_num_offset = got_reset ? 0 : h->frame_num_offset;
            if (h->nal_ref_idc != 0) {
                if (!got_reset) {
                    h->prev_poc_msb = h->poc_msb;
                    h->prev_poc_lsb = h->poc_lsb;
                } else {
                    h->prev_poc_msb = 0;
                    h->prev_poc_lsb =
                        h->picture_structure == PICT_BOTTOM_FIELD ? 0 : field_poc[0];
                }
            }

            if (h->sps.pic_struct_present_flag) {
                switch (h->sei_pic_struct) {
                case SEI_PIC_STRUCT_TOP_FIELD:
                case SEI_PIC_STRUCT_BOTTOM_FIELD:
                    s->repeat_pict = 0;
                    break;
                case SEI_PIC_STRUCT_FRAME:
                case SEI_PIC_STRUCT_TOP_BOTTOM:
                case SEI_PIC_STRUCT_BOTTOM_TOP:
                    s->repeat_pict = 1;
                    break;
                case SEI_PIC_STRUCT_TOP_BOTTOM_TOP:
                case SEI_PIC_STRUCT_BOTTOM_TOP_BOTTOM:
                    s->repeat_pict = 2;
                    break;
                case SEI_PIC_STRUCT_FRAME_DOUBLING:
                    s->repeat_pict = 3;
                    break;
                case SEI_PIC_STRUCT_FRAME_TRIPLING:
                    s->repeat_pict = 5;
                    break;
                default:
                    s->repeat_pict = h->picture_structure == PICT_FRAME ? 1 : 0;
                    break;
                }
            } else {
                s->repeat_pict = h->picture_structure == PICT_FRAME ? 1 : 0;
            }

            if (h->picture_structure == PICT_FRAME) {
                s->picture_structure = AV_PICTURE_STRUCTURE_FRAME;
                if (h->sps.pic_struct_present_flag) {
                    switch (h->sei_pic_struct) {
                    case SEI_PIC_STRUCT_TOP_BOTTOM:
                    case SEI_PIC_STRUCT_TOP_BOTTOM_TOP:
                        s->field_order = AV_FIELD_TT;
                        break;
                    case SEI_PIC_STRUCT_BOTTOM_TOP:
                    case SEI_PIC_STRUCT_BOTTOM_TOP_BOTTOM:
                        s->field_order = AV_FIELD_BB;
                        break;
                    default:
                        s->field_order = AV_FIELD_PROGRESSIVE;
                        break;
                    }
                } else {
                    if (field_poc[0] < field_poc[1])
                        s->field_order = AV_FIELD_TT;
                    else if (field_poc[0] > field_poc[1])
                        s->field_order = AV_FIELD_BB;
                    else
                        s->field_order = AV_FIELD_PROGRESSIVE;
                }
            } else {
                if (h->picture_structure == PICT_TOP_FIELD)
                    s->picture_structure = AV_PICTURE_STRUCTURE_TOP_FIELD;
                else
                    s->picture_structure = AV_PICTURE_STRUCTURE_BOTTOM_FIELD;
                s->field_order = AV_FIELD_UNKNOWN;
            }

            return 0; /* no need to evaluate the rest */
        }
    }
    if (q264)
        return 0;
    /* didn't find a picture! */
    av_log(h->avctx, AV_LOG_ERROR, "missing picture in access unit with size %d\n", buf_size);
    return -1;
}

static int h264_parse(AVCodecParserContext *s,
                      AVCodecContext *avctx,
                      const uint8_t **poutbuf, int *poutbuf_size,
                      const uint8_t *buf, int buf_size)
{
    H264ParseContext *p = s->priv_data;
    H264Context      *h = &p->h;
    ParseContext *pc = &p->pc;
    int next;

    if (!p->got_first) {
        p->got_first = 1;
        if (avctx->extradata_size) {
            h->avctx = avctx;
            // must be done like in decoder, otherwise opening the parser,
            // letting it create extradata and then closing and opening again
            // will cause has_b_frames to be always set.
            // Note that estimate_timings_from_pts does exactly this.
            if (!avctx->has_b_frames)
                h->low_delay = 1;
            ff_h264_decode_extradata(h, avctx->extradata, avctx->extradata_size);
        }
    }

    if (s->flags & PARSER_FLAG_COMPLETE_FRAMES) {
        next = buf_size;
    } else {
        next = h264_find_frame_end(p, buf, buf_size);

        if (ff_combine_frame(pc, next, &buf, &buf_size) < 0) {
            *poutbuf      = NULL;
            *poutbuf_size = 0;
            return buf_size;
        }

        if (next < 0 && next != END_NOT_FOUND) {
            av_assert1(pc->last_index + next >= 0);
            h264_find_frame_end(p, &pc->buffer[pc->last_index + next], -next); // update state
        }
    }

    parse_nal_units(s, avctx, buf, buf_size);

    if (avctx->framerate.num)
        avctx->time_base = av_inv_q(av_mul_q(avctx->framerate, (AVRational){avctx->ticks_per_frame, 1}));
    if (h->sei_cpb_removal_delay >= 0) {
        s->dts_sync_point    = h->sei_buffering_period_present;
        s->dts_ref_dts_delta = h->sei_cpb_removal_delay;
        s->pts_dts_delta     = h->sei_dpb_output_delay;
    } else {
        s->dts_sync_point    = INT_MIN;
        s->dts_ref_dts_delta = INT_MIN;
        s->pts_dts_delta     = INT_MIN;
    }

    if (s->flags & PARSER_FLAG_ONCE) {
        s->flags &= PARSER_FLAG_COMPLETE_FRAMES;
    }

    *poutbuf      = buf;
    *poutbuf_size = buf_size;
    return next;
}

static int h264_split(AVCodecContext *avctx,
                      const uint8_t *buf, int buf_size)
{
    uint32_t state = -1;
    int has_sps    = 0;
    int has_pps    = 0;
    const uint8_t *ptr = buf, *end = buf + buf_size;
    int nalu_type;

    while (ptr < end) {
        ptr = avpriv_find_start_code(ptr, end, &state);
        if ((state & 0xFFFFFF00) != 0x100)
            break;
        nalu_type = state & 0x1F;
        if (nalu_type == NAL_SPS) {
            has_sps = 1;
        } else if (nalu_type == NAL_PPS)
            has_pps = 1;
        /* else if (nalu_type == 0x01 ||
         *     nalu_type == 0x02 ||
         *     nalu_type == 0x05) {
         *  }
         */
        else if ((nalu_type != NAL_SEI || has_pps) &&
                  nalu_type != NAL_AUD && nalu_type != NAL_SPS_EXT &&
                  nalu_type != 0x0f) {
            if (has_sps) {
                while (ptr - 4 > buf && ptr[-5] == 0)
                    ptr--;
                return ptr - 4 - buf;
            }
        }
    }

    return 0;
}

static void h264_close(AVCodecParserContext *s)
{
    H264ParseContext *p = s->priv_data;
    H264Context      *h = &p->h;
    ParseContext *pc = &p->pc;

    av_freep(&pc->buffer);
    ff_h264_free_context(h);
}

static av_cold int init(AVCodecParserContext *s)
{
    H264ParseContext *p = s->priv_data;
    H264Context      *h = &p->h;
    h->thread_context[0]   = h;
    h->slice_context_count = 1;
    ff_h264dsp_init(&h->h264dsp, 8, 1);
    return 0;
}

AVCodecParser ff_h264_parser = {
    .codec_ids      = { AV_CODEC_ID_H264 },
    .priv_data_size = sizeof(H264ParseContext),
    .parser_init    = init,
    .parser_parse   = h264_parse,
    .parser_close   = h264_close,
    .split          = h264_split,
};<|MERGE_RESOLUTION|>--- conflicted
+++ resolved
@@ -324,10 +324,9 @@
             h->sps       = *h->sps_buffers[h->pps.sps_id];
             h->frame_num = get_bits(&h->gb, h->sps.log2_max_frame_num);
 
-<<<<<<< HEAD
             if(h->sps.ref_frame_count <= 1 && h->pps.ref_count[0] <= 1 && s->pict_type == AV_PICTURE_TYPE_I)
                 s->key_frame = 1;
-=======
+
             s->coded_width  = 16 * h->sps.mb_width;
             s->coded_height = 16 * h->sps.mb_height;
             s->width        = s->coded_width  - (h->sps.crop_right + h->sps.crop_left);
@@ -356,7 +355,6 @@
             default:
                 s->format = AV_PIX_FMT_NONE;
             }
->>>>>>> 31d2039c
 
             avctx->profile = ff_h264_get_profile(&h->sps);
             avctx->level   = h->sps.level_idc;
