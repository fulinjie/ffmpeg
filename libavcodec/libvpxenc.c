--- conflicted
+++ resolved
@@ -452,15 +452,11 @@
     vpx_img_wrap(&ctx->rawimg, VPX_IMG_FMT_I420, avctx->width, avctx->height, 1,
                  (unsigned char*)1);
 
-<<<<<<< HEAD
     if (ctx->is_alpha)
         vpx_img_wrap(&ctx->rawimg_alpha, VPX_IMG_FMT_I420, avctx->width, avctx->height, 1,
                      (unsigned char*)1);
 
-    avctx->coded_frame = avcodec_alloc_frame();
-=======
     avctx->coded_frame = av_frame_alloc();
->>>>>>> 5b9c3b45
     if (!avctx->coded_frame) {
         av_log(avctx, AV_LOG_ERROR, "Error allocating coded frame\n");
         vp8_free(avctx);
