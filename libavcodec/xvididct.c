--- conflicted
+++ resolved
@@ -1,13 +1,9 @@
 /*
-<<<<<<< HEAD
+ * Xvid MPEG-4 IDCT
+ *
+ * Copyright (C) 2006-2011 Xvid Solutions GmbH
+ *
  * This file is part of FFmpeg.
-=======
- * Xvid MPEG-4 IDCT
- *
- * Copyright (C) 2006-2011 Xvid Solutions GmbH
- *
- * This file is part of Libav.
->>>>>>> 7a1d6ddd
  *
  * FFmpeg is free software; you can redistribute it and/or
  * modify it under the terms of the GNU Lesser General Public
@@ -40,17 +36,6 @@
 #include "idctdsp.h"
 #include "xvididct.h"
 
-<<<<<<< HEAD
-static void idct_xvid_put(uint8_t *dest, int line_size, int16_t *block)
-{
-    ff_idct_xvid(block);
-    ff_put_pixels_clamped(block, dest, line_size);
-}
-
-static void idct_xvid_add(uint8_t *dest, int line_size, int16_t *block)
-{
-    ff_idct_xvid(block);
-=======
 #define ROW_SHIFT 11
 #define COL_SHIFT  6
 
@@ -342,7 +327,6 @@
 static void xvid_idct_add(uint8_t *dest, int line_size, int16_t *block)
 {
     ff_xvid_idct(block);
->>>>>>> 7a1d6ddd
     ff_add_pixels_clamped(block, dest, line_size);
 }
 
@@ -350,28 +334,17 @@
 {
     const unsigned high_bit_depth = avctx->bits_per_raw_sample > 8;
 
-<<<<<<< HEAD
     if (high_bit_depth || avctx->lowres ||
         !(avctx->idct_algo == FF_IDCT_AUTO ||
           avctx->idct_algo == FF_IDCT_XVID))
         return;
-=======
-    if (!high_bit_depth &&
-        (avctx->idct_algo == FF_IDCT_AUTO ||
-         avctx->idct_algo == FF_IDCT_XVID)) {
+
+    if (avctx->idct_algo == FF_IDCT_XVID) {
         c->idct_put  = xvid_idct_put;
         c->idct_add  = xvid_idct_add;
         c->idct      = ff_xvid_idct;
         c->perm_type = FF_IDCT_PERM_NONE;
     }
->>>>>>> 7a1d6ddd
-
-    if (avctx->idct_algo == FF_IDCT_XVID) {
-        c->idct_put  = idct_xvid_put;
-        c->idct_add  = idct_xvid_add;
-        c->idct      = ff_idct_xvid;
-        c->perm_type = FF_IDCT_PERM_NONE;
-    }
 
     if (ARCH_X86)
         ff_xvid_idct_init_x86(c, avctx, high_bit_depth);
