--- conflicted
+++ resolved
@@ -108,7 +108,7 @@
     vlc->table_size += size;
     if (vlc->table_size > vlc->table_allocated) {
         if (use_static)
-            return AVERROR_BUG;
+            abort(); // cannot do anything, init_vlc() is used with too little memory
         vlc->table_allocated += (1 << vlc->bits);
         vlc->table = av_realloc_f(vlc->table, vlc->table_allocated, sizeof(VLC_TYPE) * 2);
         if (!vlc->table)
@@ -276,7 +276,6 @@
 
         if (vlc->table_size)
             return 0;
-<<<<<<< HEAD
 
         ret = ff_init_vlc_sparse(&dyn_vlc, nb_bits, nb_codes,
                                  bits, bits_wrap, bits_size,
@@ -291,11 +290,6 @@
         vlc->table_size = dyn_vlc.table_size;
         ff_free_vlc(&dyn_vlc);
         return 0;
-=======
-        } else if (vlc->table_size) {
-            return AVERROR_BUG;
-        }
->>>>>>> f80b60ad
     } else {
         vlc->table           = NULL;
         vlc->table_allocated = 0;
