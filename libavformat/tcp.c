/*
 * TCP protocol
 * Copyright (c) 2002 Fabrice Bellard
 *
 * This file is part of FFmpeg.
 *
 * FFmpeg is free software; you can redistribute it and/or
 * modify it under the terms of the GNU Lesser General Public
 * License as published by the Free Software Foundation; either
 * version 2.1 of the License, or (at your option) any later version.
 *
 * FFmpeg is distributed in the hope that it will be useful,
 * but WITHOUT ANY WARRANTY; without even the implied warranty of
 * MERCHANTABILITY or FITNESS FOR A PARTICULAR PURPOSE.  See the GNU
 * Lesser General Public License for more details.
 *
 * You should have received a copy of the GNU Lesser General Public
 * License along with FFmpeg; if not, write to the Free Software
 * Foundation, Inc., 51 Franklin Street, Fifth Floor, Boston, MA 02110-1301 USA
 */
#include "avformat.h"
#include "libavutil/parseutils.h"
#include "libavutil/opt.h"
#include "libavutil/time.h"
#include "internal.h"
#include "network.h"
#include "os_support.h"
#include "url.h"
#if HAVE_POLL_H
#include <poll.h>
#endif

typedef struct TCPContext {
    const AVClass *class;
    int fd;
    int listen;
    int rw_timeout;
    int listen_timeout;
} TCPContext;

#define OFFSET(x) offsetof(TCPContext, x)
#define D AV_OPT_FLAG_DECODING_PARAM
#define E AV_OPT_FLAG_ENCODING_PARAM
static const AVOption options[] = {
{"listen", "listen on port instead of connecting", OFFSET(listen), AV_OPT_TYPE_INT, {.i64 = 0}, 0, 1, D|E },
{"timeout", "timeout of socket i/o operations", OFFSET(rw_timeout), AV_OPT_TYPE_INT, {.i64 = 0}, 0, INT_MAX, D|E },
{"listen_timeout", "connection awaiting timeout", OFFSET(listen_timeout), AV_OPT_TYPE_INT, {.i64 = -1}, -1, INT_MAX, D|E },
{NULL}
};

static const AVClass tcp_context_class = {
    .class_name = "tcp",
    .item_name  = av_default_item_name,
    .option     = options,
    .version    = LIBAVUTIL_VERSION_INT,
};

/* return non zero if error */
static int tcp_open(URLContext *h, const char *uri, int flags)
{
    struct addrinfo hints = { 0 }, *ai, *cur_ai;
    int port, fd = -1;
    TCPContext *s = h->priv_data;
    const char *p;
    char buf[256];
    int ret;
    socklen_t optlen;
    char hostname[1024],proto[1024],path[1024];
    char portstr[10];
    h->rw_timeout = 5000000;

    av_url_split(proto, sizeof(proto), NULL, 0, hostname, sizeof(hostname),
        &port, path, sizeof(path), uri);
    if (strcmp(proto, "tcp"))
        return AVERROR(EINVAL);
    if (port <= 0 || port >= 65536) {
        av_log(h, AV_LOG_ERROR, "Port missing in uri\n");
        return AVERROR(EINVAL);
    }
    p = strchr(uri, '?');
    if (p) {
        if (av_find_info_tag(buf, sizeof(buf), "listen", p))
            s->listen = 1;
        if (av_find_info_tag(buf, sizeof(buf), "timeout", p)) {
            s->rw_timeout = strtol(buf, NULL, 10);
        }
        if (av_find_info_tag(buf, sizeof(buf), "listen_timeout", p)) {
            s->listen_timeout = strtol(buf, NULL, 10);
        }
    }
    h->rw_timeout = s->rw_timeout;
    hints.ai_family = AF_UNSPEC;
    hints.ai_socktype = SOCK_STREAM;
    snprintf(portstr, sizeof(portstr), "%d", port);
    if (s->listen)
        hints.ai_flags |= AI_PASSIVE;
    if (!hostname[0])
        ret = getaddrinfo(NULL, portstr, &hints, &ai);
    else
        ret = getaddrinfo(hostname, portstr, &hints, &ai);
    if (ret) {
        av_log(h, AV_LOG_ERROR,
               "Failed to resolve hostname %s: %s\n",
               hostname, gai_strerror(ret));
        return AVERROR(EIO);
    }

    cur_ai = ai;

 restart:
    fd = socket(cur_ai->ai_family, cur_ai->ai_socktype, cur_ai->ai_protocol);
    if (fd < 0) {
        ret = ff_neterrno();
        goto fail;
    }

<<<<<<< HEAD
    if (s->listen) {
        int fd1;
        int reuse = 1;
        struct pollfd lp = { fd, POLLIN, 0 };
        setsockopt(fd, SOL_SOCKET, SO_REUSEADDR, &reuse, sizeof(reuse));
        ret = bind(fd, cur_ai->ai_addr, cur_ai->ai_addrlen);
        if (ret) {
            ret = ff_neterrno();
            goto fail1;
        }
        ret = listen(fd, 1);
        if (ret) {
            ret = ff_neterrno();
            goto fail1;
        }
        ret = poll(&lp, 1, s->listen_timeout >= 0 ? s->listen_timeout : -1);
        if (ret <= 0) {
            ret = AVERROR(ETIMEDOUT);
            goto fail1;
        }
        fd1 = accept(fd, NULL, NULL);
        if (fd1 < 0) {
            ret = ff_neterrno();
=======
    if (listen_socket) {
        if ((fd = ff_listen_bind(fd, cur_ai->ai_addr, cur_ai->ai_addrlen,
                                 listen_timeout)) < 0) {
            ret = fd;
>>>>>>> 28306e6d
            goto fail1;
        }
    } else {
 redo:
        ff_socket_nonblock(fd, 1);
        ret = connect(fd, cur_ai->ai_addr, cur_ai->ai_addrlen);
    }

    if (ret < 0) {
        struct pollfd p = {fd, POLLOUT, 0};
        int64_t wait_started;
        ret = ff_neterrno();
        if (ret == AVERROR(EINTR)) {
            if (ff_check_interrupt(&h->interrupt_callback)) {
                ret = AVERROR_EXIT;
                goto fail1;
            }
            goto redo;
        }
        if (ret != AVERROR(EINPROGRESS) &&
            ret != AVERROR(EAGAIN))
            goto fail;

        /* wait until we are connected or until abort */
        wait_started = av_gettime();
        do {
            if (ff_check_interrupt(&h->interrupt_callback)) {
                ret = AVERROR_EXIT;
                goto fail1;
            }
            ret = poll(&p, 1, 100);
            if (ret > 0)
                break;
        } while (!h->rw_timeout || (av_gettime() - wait_started < h->rw_timeout));
        if (ret <= 0) {
            ret = AVERROR(ETIMEDOUT);
            goto fail;
        }
        /* test error */
        optlen = sizeof(ret);
        if (getsockopt (fd, SOL_SOCKET, SO_ERROR, &ret, &optlen))
            ret = AVUNERROR(ff_neterrno());
        if (ret != 0) {
            char errbuf[100];
            ret = AVERROR(ret);
            av_strerror(ret, errbuf, sizeof(errbuf));
            av_log(h, AV_LOG_ERROR,
                   "TCP connection to %s:%d failed: %s\n",
                   hostname, port, errbuf);
            goto fail;
        }
    }
    h->is_streamed = 1;
    s->fd = fd;
    freeaddrinfo(ai);
    return 0;

 fail:
    if (cur_ai->ai_next) {
        /* Retry with the next sockaddr */
        cur_ai = cur_ai->ai_next;
        if (fd >= 0)
            closesocket(fd);
        ret = 0;
        goto restart;
    }
 fail1:
    if (fd >= 0)
        closesocket(fd);
    freeaddrinfo(ai);
    return ret;
}

static int tcp_read(URLContext *h, uint8_t *buf, int size)
{
    TCPContext *s = h->priv_data;
    int ret;

    if (!(h->flags & AVIO_FLAG_NONBLOCK)) {
        ret = ff_network_wait_fd_timeout(s->fd, 0, h->rw_timeout, &h->interrupt_callback);
        if (ret)
            return ret;
    }
    ret = recv(s->fd, buf, size, 0);
    return ret < 0 ? ff_neterrno() : ret;
}

static int tcp_write(URLContext *h, const uint8_t *buf, int size)
{
    TCPContext *s = h->priv_data;
    int ret;

    if (!(h->flags & AVIO_FLAG_NONBLOCK)) {
        ret = ff_network_wait_fd_timeout(s->fd, 1, h->rw_timeout, &h->interrupt_callback);
        if (ret)
            return ret;
    }
    ret = send(s->fd, buf, size, 0);
    return ret < 0 ? ff_neterrno() : ret;
}

static int tcp_shutdown(URLContext *h, int flags)
{
    TCPContext *s = h->priv_data;
    int how;

    if (flags & AVIO_FLAG_WRITE && flags & AVIO_FLAG_READ) {
        how = SHUT_RDWR;
    } else if (flags & AVIO_FLAG_WRITE) {
        how = SHUT_WR;
    } else {
        how = SHUT_RD;
    }

    return shutdown(s->fd, how);
}

static int tcp_close(URLContext *h)
{
    TCPContext *s = h->priv_data;
    closesocket(s->fd);
    return 0;
}

static int tcp_get_file_handle(URLContext *h)
{
    TCPContext *s = h->priv_data;
    return s->fd;
}

URLProtocol ff_tcp_protocol = {
    .name                = "tcp",
    .url_open            = tcp_open,
    .url_read            = tcp_read,
    .url_write           = tcp_write,
    .url_close           = tcp_close,
    .url_get_file_handle = tcp_get_file_handle,
    .url_shutdown        = tcp_shutdown,
    .priv_data_size      = sizeof(TCPContext),
    .priv_data_class     = &tcp_context_class,
    .flags               = URL_PROTOCOL_FLAG_NETWORK,
};<|MERGE_RESOLUTION|>--- conflicted
+++ resolved
@@ -114,36 +114,10 @@
         goto fail;
     }
 
-<<<<<<< HEAD
     if (s->listen) {
-        int fd1;
-        int reuse = 1;
-        struct pollfd lp = { fd, POLLIN, 0 };
-        setsockopt(fd, SOL_SOCKET, SO_REUSEADDR, &reuse, sizeof(reuse));
-        ret = bind(fd, cur_ai->ai_addr, cur_ai->ai_addrlen);
-        if (ret) {
-            ret = ff_neterrno();
-            goto fail1;
-        }
-        ret = listen(fd, 1);
-        if (ret) {
-            ret = ff_neterrno();
-            goto fail1;
-        }
-        ret = poll(&lp, 1, s->listen_timeout >= 0 ? s->listen_timeout : -1);
-        if (ret <= 0) {
-            ret = AVERROR(ETIMEDOUT);
-            goto fail1;
-        }
-        fd1 = accept(fd, NULL, NULL);
-        if (fd1 < 0) {
-            ret = ff_neterrno();
-=======
-    if (listen_socket) {
         if ((fd = ff_listen_bind(fd, cur_ai->ai_addr, cur_ai->ai_addrlen,
-                                 listen_timeout)) < 0) {
+                                 s->listen_timeout)) < 0) {
             ret = fd;
->>>>>>> 28306e6d
             goto fail1;
         }
     } else {
