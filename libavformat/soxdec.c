/*
 * SoX native format demuxer
 * Copyright (c) 2009 Daniel Verkamp <daniel@drv.nu>
 *
 * Based on libSoX sox-fmt.c
 * Copyright (c) 2008 robs@users.sourceforge.net
 *
 * This file is part of FFmpeg.
 *
 * FFmpeg is free software; you can redistribute it and/or
 * modify it under the terms of the GNU Lesser General Public
 * License as published by the Free Software Foundation; either
 * version 2.1 of the License, or (at your option) any later version.
 *
 * FFmpeg is distributed in the hope that it will be useful,
 * but WITHOUT ANY WARRANTY; without even the implied warranty of
 * MERCHANTABILITY or FITNESS FOR A PARTICULAR PURPOSE.  See the GNU
 * Lesser General Public License for more details.
 *
 * You should have received a copy of the GNU Lesser General Public
 * License along with FFmpeg; if not, write to the Free Software
 * Foundation, Inc., 51 Franklin Street, Fifth Floor, Boston, MA 02110-1301 USA
 */

/**
 * @file
 * SoX native format demuxer
 * @author Daniel Verkamp
 * @see http://wiki.multimedia.cx/index.php?title=SoX_native_intermediate_format
 */

#include "libavutil/intreadwrite.h"
#include "libavutil/intfloat.h"
#include "libavutil/dict.h"
#include "avformat.h"
#include "internal.h"
#include "pcm.h"
#include "sox.h"

static int sox_probe(AVProbeData *p)
{
    if (AV_RL32(p->buf) == SOX_TAG || AV_RB32(p->buf) == SOX_TAG)
        return AVPROBE_SCORE_MAX;
    return 0;
}

static int sox_read_header(AVFormatContext *s)
{
    AVIOContext *pb = s->pb;
    unsigned header_size, comment_size;
    double sample_rate, sample_rate_frac;
    AVStream *st;

    st = avformat_new_stream(s, NULL);
    if (!st)
        return AVERROR(ENOMEM);

    st->codecpar->codec_type = AVMEDIA_TYPE_AUDIO;

    if (avio_rl32(pb) == SOX_TAG) {
        st->codecpar->codec_id = AV_CODEC_ID_PCM_S32LE;
        header_size         = avio_rl32(pb);
        avio_skip(pb, 8); /* sample count */
        sample_rate         = av_int2double(avio_rl64(pb));
        st->codecpar->channels = avio_rl32(pb);
        comment_size        = avio_rl32(pb);
    } else {
        st->codecpar->codec_id = AV_CODEC_ID_PCM_S32BE;
        header_size         = avio_rb32(pb);
        avio_skip(pb, 8); /* sample count */
        sample_rate         = av_int2double(avio_rb64(pb));
        st->codecpar->channels = avio_rb32(pb);
        comment_size        = avio_rb32(pb);
    }

    if (comment_size > 0xFFFFFFFFU - SOX_FIXED_HDR - 4U) {
        av_log(s, AV_LOG_ERROR, "invalid comment size (%u)\n", comment_size);
        return AVERROR_INVALIDDATA;
    }

    if (sample_rate <= 0 || sample_rate > INT_MAX) {
        av_log(s, AV_LOG_ERROR, "invalid sample rate (%f)\n", sample_rate);
        return AVERROR_INVALIDDATA;
    }

    sample_rate_frac = sample_rate - floor(sample_rate);
    if (sample_rate_frac)
        av_log(s, AV_LOG_WARNING,
               "truncating fractional part of sample rate (%f)\n",
               sample_rate_frac);

    if ((header_size + 4) & 7 || header_size < SOX_FIXED_HDR + comment_size
        || st->codecpar->channels > 65535) /* Reserve top 16 bits */ {
        av_log(s, AV_LOG_ERROR, "invalid header\n");
        return AVERROR_INVALIDDATA;
    }

    if (comment_size && comment_size < UINT_MAX) {
        char *comment = av_malloc(comment_size+1);
        if(!comment)
            return AVERROR(ENOMEM);
        if (avio_read(pb, comment, comment_size) != comment_size) {
            av_freep(&comment);
            return AVERROR(EIO);
        }
        comment[comment_size] = 0;

        av_dict_set(&s->metadata, "comment", comment,
                               AV_DICT_DONT_STRDUP_VAL);
    }

    avio_skip(pb, header_size - SOX_FIXED_HDR - comment_size);

    st->codecpar->sample_rate           = sample_rate;
    st->codecpar->bits_per_coded_sample = 32;
    st->codecpar->bit_rate              = st->codecpar->sample_rate *
                                          st->codecpar->bits_per_coded_sample *
                                          st->codecpar->channels;
    st->codecpar->block_align           = st->codecpar->bits_per_coded_sample *
                                          st->codecpar->channels / 8;

    avpriv_set_pts_info(st, 64, 1, st->codecpar->sample_rate);

    return 0;
}

<<<<<<< HEAD
=======
#define SOX_SAMPLES 1024

static int sox_read_packet(AVFormatContext *s,
                           AVPacket *pkt)
{
    int ret, size;

    if (s->pb->eof_reached)
        return AVERROR_EOF;

    size = SOX_SAMPLES*s->streams[0]->codecpar->block_align;
    ret = av_get_packet(s->pb, pkt, size);
    if (ret < 0)
        return AVERROR(EIO);
    pkt->stream_index = 0;
    pkt->size = ret;

    return 0;
}

>>>>>>> 9200514a
AVInputFormat ff_sox_demuxer = {
    .name           = "sox",
    .long_name      = NULL_IF_CONFIG_SMALL("SoX native"),
    .read_probe     = sox_probe,
    .read_header    = sox_read_header,
    .read_packet    = ff_pcm_read_packet,
    .read_seek      = ff_pcm_read_seek,
};<|MERGE_RESOLUTION|>--- conflicted
+++ resolved
@@ -124,29 +124,6 @@
     return 0;
 }
 
-<<<<<<< HEAD
-=======
-#define SOX_SAMPLES 1024
-
-static int sox_read_packet(AVFormatContext *s,
-                           AVPacket *pkt)
-{
-    int ret, size;
-
-    if (s->pb->eof_reached)
-        return AVERROR_EOF;
-
-    size = SOX_SAMPLES*s->streams[0]->codecpar->block_align;
-    ret = av_get_packet(s->pb, pkt, size);
-    if (ret < 0)
-        return AVERROR(EIO);
-    pkt->stream_index = 0;
-    pkt->size = ret;
-
-    return 0;
-}
-
->>>>>>> 9200514a
 AVInputFormat ff_sox_demuxer = {
     .name           = "sox",
     .long_name      = NULL_IF_CONFIG_SMALL("SoX native"),
