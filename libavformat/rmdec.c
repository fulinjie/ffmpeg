--- conflicted
+++ resolved
@@ -202,17 +202,6 @@
             st->codec->extradata_size= 0;
             ast->audio_framesize = st->codec->block_align;
             st->codec->block_align = coded_framesize;
-<<<<<<< HEAD
-
-            if (ast->audio_framesize <= 0 || sub_packet_h <= 0 ||
-                ast->audio_framesize >= UINT_MAX / sub_packet_h){
-                av_log(s, AV_LOG_ERROR, "ast->audio_framesize * sub_packet_h is invalid\n");
-                return -1;
-            }
-
-            av_new_packet(&ast->pkt, ast->audio_framesize * sub_packet_h);
-=======
->>>>>>> c92a2a4e
             break;
         case CODEC_ID_COOK:
         case CODEC_ID_ATRAC3:
@@ -243,17 +232,7 @@
             }
             if ((ret = rm_read_extradata(pb, st->codec, codecdata_length)) < 0)
                 return ret;
-<<<<<<< HEAD
-
-            if (ast->audio_framesize <= 0 || sub_packet_h <= 0 ||
-                ast->audio_framesize >= UINT_MAX / sub_packet_h){
-                av_log(s, AV_LOG_ERROR, "rm->audio_framesize * sub_packet_h is invalid\n");
-                return -1;
-            }
-
-            av_new_packet(&ast->pkt, ast->audio_framesize * sub_packet_h);
-=======
->>>>>>> c92a2a4e
+
             break;
         case CODEC_ID_AAC:
             avio_rb16(pb); avio_r8(pb);
