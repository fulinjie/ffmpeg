--- conflicted
+++ resolved
@@ -3509,8 +3509,14 @@
 }
 
 void ff_free_stream(AVFormatContext *s, AVStream *st) {
+    int j;
     av_assert0(s->nb_streams>0);
     av_assert0(s->streams[ s->nb_streams - 1 ] == st);
+
+    for (j = 0; j < st->nb_side_data; j++)
+        av_freep(&st->side_data[j].data);
+    av_freep(&st->side_data);
+    st->nb_side_data = 0;
 
     if (st->parser) {
         av_parser_close(st->parser);
@@ -3532,48 +3538,17 @@
 
 void avformat_free_context(AVFormatContext *s)
 {
-<<<<<<< HEAD
     int i;
 
     if (!s)
         return;
-=======
-    int i, j;
-    AVStream *st;
->>>>>>> 25b32586
 
     av_opt_free(s);
     if (s->iformat && s->iformat->priv_class && s->priv_data)
         av_opt_free(s->priv_data);
 
-<<<<<<< HEAD
     for (i = s->nb_streams - 1; i >= 0; i--) {
         ff_free_stream(s, s->streams[i]);
-=======
-    for (i = 0; i < s->nb_streams; i++) {
-        /* free all data in a stream component */
-        st = s->streams[i];
-
-        for (j = 0; j < st->nb_side_data; j++)
-            av_freep(&st->side_data[j].data);
-        av_freep(&st->side_data);
-        st->nb_side_data = 0;
-
-        if (st->parser) {
-            av_parser_close(st->parser);
-        }
-        if (st->attached_pic.data)
-            av_free_packet(&st->attached_pic);
-        av_dict_free(&st->metadata);
-        av_freep(&st->probe_data.buf);
-        av_free(st->index_entries);
-        av_free(st->codec->extradata);
-        av_free(st->codec->subtitle_header);
-        av_free(st->codec);
-        av_free(st->priv_data);
-        av_free(st->info);
-        av_free(st);
->>>>>>> 25b32586
     }
     for (i = s->nb_programs - 1; i >= 0; i--) {
         av_dict_free(&s->programs[i]->metadata);
