/*
 * VQF demuxer
 * Copyright (c) 2009 Vitor Sessak
 *
 * This file is part of FFmpeg.
 *
 * FFmpeg is free software; you can redistribute it and/or
 * modify it under the terms of the GNU Lesser General Public
 * License as published by the Free Software Foundation; either
 * version 2.1 of the License, or (at your option) any later version.
 *
 * FFmpeg is distributed in the hope that it will be useful,
 * but WITHOUT ANY WARRANTY; without even the implied warranty of
 * MERCHANTABILITY or FITNESS FOR A PARTICULAR PURPOSE.  See the GNU
 * Lesser General Public License for more details.
 *
 * You should have received a copy of the GNU Lesser General Public
 * License along with FFmpeg; if not, write to the Free Software
 * Foundation, Inc., 51 Franklin Street, Fifth Floor, Boston, MA 02110-1301 USA
 */

#include "avformat.h"
#include "internal.h"
#include "libavutil/intreadwrite.h"
#include "libavutil/dict.h"
#include "libavutil/mathematics.h"
#include "riff.h"

typedef struct VqfContext {
    int frame_bit_len;
    uint8_t last_frame_bits;
    int remaining_bits;
} VqfContext;

static int vqf_probe(AVProbeData *probe_packet)
{
    if (AV_RL32(probe_packet->buf) != MKTAG('T','W','I','N'))
        return 0;

    if (!memcmp(probe_packet->buf + 4, "97012000", 8))
        return AVPROBE_SCORE_MAX;

    if (!memcmp(probe_packet->buf + 4, "00052200", 8))
        return AVPROBE_SCORE_MAX;

    if (AV_RL32(probe_packet->buf + 12) > (1<<27))
        return AVPROBE_SCORE_EXTENSION/2;

    return AVPROBE_SCORE_EXTENSION;
}

static void add_metadata(AVFormatContext *s, uint32_t tag,
                         unsigned int tag_len, unsigned int remaining)
{
    int len = FFMIN(tag_len, remaining);
    char *buf, key[5] = {0};

    if (len == UINT_MAX)
        return;

    buf = av_malloc(len+1);
    if (!buf)
        return;
    avio_read(s->pb, buf, len);
    buf[len] = 0;
    AV_WL32(key, tag);
    av_dict_set(&s->metadata, key, buf, AV_DICT_DONT_STRDUP_VAL);
}

static const AVMetadataConv vqf_metadata_conv[] = {
    { "(c) ", "copyright" },
    { "ARNG", "arranger"  },
    { "AUTH", "author"    },
    { "BAND", "band"      },
    { "CDCT", "conductor" },
    { "COMT", "comment"   },
    { "FILE", "filename"  },
    { "GENR", "genre"     },
    { "LABL", "publisher" },
    { "MUSC", "composer"  },
    { "NAME", "title"     },
    { "NOTE", "note"      },
    { "PROD", "producer"  },
    { "PRSN", "personnel" },
    { "REMX", "remixer"   },
    { "SING", "singer"    },
    { "TRCK", "track"     },
    { "WORD", "words"     },
    { 0 },
};

static int vqf_read_header(AVFormatContext *s)
{
    VqfContext *c = s->priv_data;
    AVStream *st  = avformat_new_stream(s, NULL);
    int chunk_tag;
    int rate_flag = -1;
    int header_size;
    int read_bitrate = 0;
    int size;
    uint8_t comm_chunk[12];

    if (!st)
        return AVERROR(ENOMEM);

    avio_skip(s->pb, 12);

    header_size = avio_rb32(s->pb);

    st->codec->codec_type = AVMEDIA_TYPE_AUDIO;
    st->codec->codec_id   = AV_CODEC_ID_TWINVQ;
    st->start_time = 0;

    do {
        int len;
        chunk_tag = avio_rl32(s->pb);

        if (chunk_tag == MKTAG('D','A','T','A'))
            break;

        len = avio_rb32(s->pb);

        if ((unsigned) len > INT_MAX/2) {
            av_log(s, AV_LOG_ERROR, "Malformed header\n");
            return -1;
        }

        header_size -= 8;

        switch(chunk_tag){
        case MKTAG('C','O','M','M'):
            avio_read(s->pb, comm_chunk, 12);
            st->codec->channels = AV_RB32(comm_chunk    ) + 1;
            read_bitrate        = AV_RB32(comm_chunk + 4);
            rate_flag           = AV_RB32(comm_chunk + 8);
            avio_skip(s->pb, len-12);

            if (st->codec->channels <= 0) {
                av_log(s, AV_LOG_ERROR, "Invalid number of channels\n");
                return AVERROR_INVALIDDATA;
            }

            st->codec->bit_rate              = read_bitrate*1000;
            break;
        case MKTAG('D','S','I','Z'): // size of compressed data
        {
            av_dict_set_int(&s->metadata, "size", avio_rb32(s->pb), 0);
        }
            break;
        case MKTAG('Y','E','A','R'): // recording date
        case MKTAG('E','N','C','D'): // compression date
        case MKTAG('E','X','T','R'): // reserved
        case MKTAG('_','Y','M','H'): // reserved
        case MKTAG('_','N','T','T'): // reserved
        case MKTAG('_','I','D','3'): // reserved for ID3 tags
            avio_skip(s->pb, FFMIN(len, header_size));
            break;
        default:
            add_metadata(s, chunk_tag, len, header_size);
            break;
        }

        header_size -= len;

    } while (header_size >= 0 && !avio_feof(s->pb));

    switch (rate_flag) {
    case -1:
        av_log(s, AV_LOG_ERROR, "COMM tag not found!\n");
        return -1;
    case 44:
        st->codec->sample_rate = 44100;
        break;
    case 22:
        st->codec->sample_rate = 22050;
        break;
    case 11:
        st->codec->sample_rate = 11025;
        break;
    default:
        if (rate_flag < 8 || rate_flag > 44) {
            av_log(s, AV_LOG_ERROR, "Invalid rate flag %d\n", rate_flag);
            return AVERROR_INVALIDDATA;
        }
        st->codec->sample_rate = rate_flag*1000;
        break;
    }

    if (read_bitrate / st->codec->channels <  8 ||
        read_bitrate / st->codec->channels > 48) {
        av_log(s, AV_LOG_ERROR, "Invalid bitrate per channel %d\n",
               read_bitrate / st->codec->channels);
        return AVERROR_INVALIDDATA;
    }

    switch (((st->codec->sample_rate/1000) << 8) +
            read_bitrate/st->codec->channels) {
    case (11<<8) + 8 :
    case (8 <<8) + 8 :
    case (11<<8) + 10:
    case (22<<8) + 32:
        size = 512;
        break;
    case (16<<8) + 16:
    case (22<<8) + 20:
    case (22<<8) + 24:
        size = 1024;
        break;
    case (44<<8) + 40:
    case (44<<8) + 48:
        size = 2048;
        break;
    default:
        av_log(s, AV_LOG_ERROR, "Mode not suported: %d Hz, %"PRId64" kb/s.\n",
               st->codec->sample_rate, (int64_t)st->codec->bit_rate);
        return -1;
    }
    c->frame_bit_len = st->codec->bit_rate*size/st->codec->sample_rate;
    avpriv_set_pts_info(st, 64, size, st->codec->sample_rate);

    /* put first 12 bytes of COMM chunk in extradata */
    if (ff_alloc_extradata(st->codec, 12))
        return AVERROR(ENOMEM);
    memcpy(st->codec->extradata, comm_chunk, 12);

    ff_metadata_conv_ctx(s, NULL, vqf_metadata_conv);

    return 0;
}

static int vqf_read_packet(AVFormatContext *s, AVPacket *pkt)
{
    VqfContext *c = s->priv_data;
    int ret;
    int size = (c->frame_bit_len - c->remaining_bits + 7)>>3;

    if (av_new_packet(pkt, size+2) < 0)
        return AVERROR(EIO);

    pkt->pos          = avio_tell(s->pb);
    pkt->stream_index = 0;
    pkt->duration     = 1;

    pkt->data[0] = 8 - c->remaining_bits; // Number of bits to skip
    pkt->data[1] = c->last_frame_bits;
    ret = avio_read(s->pb, pkt->data+2, size);

<<<<<<< HEAD
    if (ret != size) {
        av_free_packet(pkt);
=======
    if (ret<=0) {
        av_packet_unref(pkt);
>>>>>>> ce70f28a
        return AVERROR(EIO);
    }

    c->last_frame_bits = pkt->data[size+1];
    c->remaining_bits  = (size << 3) - c->frame_bit_len + c->remaining_bits;

    return size+2;
}

static int vqf_read_seek(AVFormatContext *s,
                         int stream_index, int64_t timestamp, int flags)
{
    VqfContext *c = s->priv_data;
    AVStream *st;
    int64_t ret;
    int64_t pos;

    st = s->streams[stream_index];
    pos = av_rescale_rnd(timestamp * st->codec->bit_rate,
                         st->time_base.num,
                         st->time_base.den * (int64_t)c->frame_bit_len,
                         (flags & AVSEEK_FLAG_BACKWARD) ?
                                                   AV_ROUND_DOWN : AV_ROUND_UP);
    pos *= c->frame_bit_len;

    st->cur_dts = av_rescale(pos, st->time_base.den,
                             st->codec->bit_rate * (int64_t)st->time_base.num);

    if ((ret = avio_seek(s->pb, ((pos-7) >> 3) + s->internal->data_offset, SEEK_SET)) < 0)
        return ret;

    c->remaining_bits = -7 - ((pos-7)&7);
    return 0;
}

AVInputFormat ff_vqf_demuxer = {
    .name           = "vqf",
    .long_name      = NULL_IF_CONFIG_SMALL("Nippon Telegraph and Telephone Corporation (NTT) TwinVQ"),
    .priv_data_size = sizeof(VqfContext),
    .read_probe     = vqf_probe,
    .read_header    = vqf_read_header,
    .read_packet    = vqf_read_packet,
    .read_seek      = vqf_read_seek,
    .extensions     = "vqf,vql,vqe",
};<|MERGE_RESOLUTION|>--- conflicted
+++ resolved
@@ -245,13 +245,8 @@
     pkt->data[1] = c->last_frame_bits;
     ret = avio_read(s->pb, pkt->data+2, size);
 
-<<<<<<< HEAD
     if (ret != size) {
-        av_free_packet(pkt);
-=======
-    if (ret<=0) {
         av_packet_unref(pkt);
->>>>>>> ce70f28a
         return AVERROR(EIO);
     }
 
