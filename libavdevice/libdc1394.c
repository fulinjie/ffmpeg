/*
 * IIDC1394 grab interface (uses libdc1394 and libraw1394)
 * Copyright (c) 2004 Roman Shaposhnik
 * Copyright (c) 2008 Alessandro Sappia
 * Copyright (c) 2011 Martin Lambers
 *
 * This file is part of FFmpeg.
 *
 * FFmpeg is free software; you can redistribute it and/or
 * modify it under the terms of the GNU Lesser General Public
 * License as published by the Free Software Foundation; either
 * version 2.1 of the License, or (at your option) any later version.
 *
 * FFmpeg is distributed in the hope that it will be useful,
 * but WITHOUT ANY WARRANTY; without even the implied warranty of
 * MERCHANTABILITY or FITNESS FOR A PARTICULAR PURPOSE.  See the GNU
 * Lesser General Public License for more details.
 *
 * You should have received a copy of the GNU Lesser General Public
 * License along with FFmpeg; if not, write to the Free Software
 * Foundation, Inc., 51 Franklin Street, Fifth Floor, Boston, MA 02110-1301 USA
 */

#include "config.h"
#include "libavutil/log.h"
#include "libavutil/opt.h"
#include "avdevice.h"

#include <stdlib.h>
#include <string.h>
#include "libavutil/parseutils.h"
#include "libavutil/pixdesc.h"

#include <dc1394/dc1394.h>

#undef free

typedef struct dc1394_data {
    AVClass *class;
    dc1394_t *d;
    dc1394camera_t *camera;
    dc1394video_frame_t *frame;
    int current_frame;
    int  frame_rate;        /**< frames per 1000 seconds (fps * 1000) */
    char *video_size;       /**< String describing video size, set by a private option. */
    char *pixel_format;     /**< Set by a private option. */
    char *framerate;        /**< Set by a private option. */

    AVPacket packet;
} dc1394_data;

/* The list of color codings that we support.
 * We assume big endian for the dc1394 16bit modes: libdc1394 never sets the
 * flag little_endian in dc1394video_frame_t. */
struct dc1394_color_coding {
    int pix_fmt;
    int score;
    uint32_t coding;
} dc1394_color_codings[] = {
    { PIX_FMT_GRAY16BE,  1000, DC1394_COLOR_CODING_MONO16 },
    { PIX_FMT_RGB48BE,   1100, DC1394_COLOR_CODING_RGB16  },
    { PIX_FMT_GRAY8,     1200, DC1394_COLOR_CODING_MONO8  },
    { PIX_FMT_RGB24,     1300, DC1394_COLOR_CODING_RGB8   },
    { PIX_FMT_UYYVYY411, 1400, DC1394_COLOR_CODING_YUV411 },
    { PIX_FMT_UYVY422,   1500, DC1394_COLOR_CODING_YUV422 },
    { PIX_FMT_NONE, 0, 0 } /* gotta be the last one */
};

struct dc1394_frame_rate {
    int frame_rate;
    int frame_rate_id;
} dc1394_frame_rates[] = {
    {  1875, DC1394_FRAMERATE_1_875 },
    {  3750, DC1394_FRAMERATE_3_75  },
    {  7500, DC1394_FRAMERATE_7_5   },
    { 15000, DC1394_FRAMERATE_15    },
    { 30000, DC1394_FRAMERATE_30    },
    { 60000, DC1394_FRAMERATE_60    },
    {120000, DC1394_FRAMERATE_120   },
    {240000, DC1394_FRAMERATE_240    },
    { 0, 0 } /* gotta be the last one */
};

#define OFFSET(x) offsetof(dc1394_data, x)
#define DEC AV_OPT_FLAG_DECODING_PARAM
static const AVOption options[] = {
    { "video_size", "A string describing frame size, such as 640x480 or hd720.", OFFSET(video_size), FF_OPT_TYPE_STRING, {.str = "qvga"}, 0, 0, DEC },
    { "pixel_format", "", OFFSET(pixel_format), FF_OPT_TYPE_STRING, {.str = "uyvy422"}, 0, 0, DEC },
    { "framerate", "", OFFSET(framerate), FF_OPT_TYPE_STRING, {.str = "ntsc"}, 0, 0, DEC },
    { NULL },
};

static const AVClass libdc1394_class = {
    .class_name = "libdc1394 indev",
    .item_name  = av_default_item_name,
    .option     = options,
    .version    = LIBAVUTIL_VERSION_INT,
};

static int dc1394_read_header(AVFormatContext *c, AVFormatParameters * ap)
{
    dc1394_data* dc1394 = c->priv_data;
    AVStream *vst;
    const struct dc1394_color_coding *cc;
    const struct dc1394_frame_rate *fr;
    dc1394camera_list_t *list;
    dc1394video_modes_t video_modes;
    dc1394video_mode_t video_mode;
    dc1394framerates_t frame_rates;
    dc1394framerate_t frame_rate;
    uint32_t dc1394_width, dc1394_height, dc1394_color_coding;
    int rate, best_rate;
    int score, max_score;
    int final_width, final_height, final_pix_fmt, final_frame_rate;
    int res, i, j;
    int ret=-1;

    /* Now let us prep the hardware. */
    dc1394->d = dc1394_new();
    dc1394_camera_enumerate (dc1394->d, &list);
    if ( !list || list->num == 0) {
        av_log(c, AV_LOG_ERROR, "Unable to look for an IIDC camera\n\n");
        goto out;
    }

    /* FIXME: To select a specific camera I need to search in list its guid */
    dc1394->camera = dc1394_camera_new (dc1394->d, list->ids[0].guid);
    if (list->num > 1) {
        av_log(c, AV_LOG_INFO, "Working with the first camera found\n");
    }

    /* Freeing list of cameras */
    dc1394_camera_free_list (list);

    /* Get the list of video modes supported by the camera. */
    res = dc1394_video_get_supported_modes (dc1394->camera, &video_modes);
    if (res != DC1394_SUCCESS) {
        av_log(c, AV_LOG_ERROR, "Could not get video formats.\n");
        goto out_camera;
    }

    if (dc1394->pixel_format) {
        if ((ap->pix_fmt = av_get_pix_fmt(dc1394->pixel_format)) == PIX_FMT_NONE) {
            av_log(c, AV_LOG_ERROR, "No such pixel format: %s.\n", dc1394->pixel_format);
            ret = AVERROR(EINVAL);
            goto out;
        }
    }

    if (dc1394->video_size) {
        if ((ret = av_parse_video_size(&ap->width, &ap->height, dc1394->video_size)) < 0) {
            av_log(c, AV_LOG_ERROR, "Couldn't parse video size.\n");
            goto out;
        }
    }
    
    /* Choose the best mode. */
    rate = (ap->time_base.num ? av_rescale(1000, ap->time_base.den, ap->time_base.num) : -1);
    max_score = -1;
    for (i = 0; i < video_modes.num; i++) {
        if (video_modes.modes[i] == DC1394_VIDEO_MODE_EXIF
                || (video_modes.modes[i] >= DC1394_VIDEO_MODE_FORMAT7_MIN
                    && video_modes.modes[i] <= DC1394_VIDEO_MODE_FORMAT7_MAX)) {
            /* These modes are currently not supported as they would require
             * much more work. For the remaining modes, the functions
             * dc1394_get_image_size_from_video_mode and
             * dc1394_get_color_coding_from_video_mode do not need to query the
             * camera, and thus cannot fail. */
            continue;
        }
        dc1394_get_color_coding_from_video_mode (NULL, video_modes.modes[i],
                &dc1394_color_coding);
        for (cc = dc1394_color_codings; cc->pix_fmt != PIX_FMT_NONE; cc++)
            if (cc->coding == dc1394_color_coding)
                break;
        if (cc->pix_fmt == PIX_FMT_NONE) {
            /* We currently cannot handle this color coding. */
            continue;
        }
        /* Here we know that the mode is supported. Get its frame size and the list
         * of frame rates supported by the camera for this mode. This list is sorted
         * in ascending order according to libdc1394 example programs. */
        dc1394_get_image_size_from_video_mode (NULL, video_modes.modes[i],
                &dc1394_width, &dc1394_height);
        res = dc1394_video_get_supported_framerates (dc1394->camera, video_modes.modes[i],
                &frame_rates);
        if (res != DC1394_SUCCESS || frame_rates.num == 0) {
            av_log(c, AV_LOG_ERROR, "Cannot get frame rates for video mode.\n");
            goto out_camera;
        }
        /* Choose the best frame rate. */
        best_rate = -1;
        for (j = 0; j < frame_rates.num; j++) {
            for (fr = dc1394_frame_rates; fr->frame_rate; fr++) {
                if (fr->frame_rate_id == frame_rates.framerates[j]) {
                    break;
                }
            }
            if (!fr->frame_rate) {
                /* This frame rate is not supported. */
                continue;
            }
            best_rate = fr->frame_rate;
            frame_rate = fr->frame_rate_id;
            if (ap->time_base.num && rate == fr->frame_rate) {
                /* This is the requested frame rate. */
                break;
            }
        }
        if (best_rate == -1) {
            /* No supported rate found. */
            continue;
        }
        /* Here we know that both the mode and the rate are supported. Compute score. */
        if (ap->width && ap->height
                && (dc1394_width == ap->width && dc1394_height == ap->height)) {
            score = 110000;
        } else {
            score = dc1394_width * 10;  // 1600 - 16000
        }
        if (ap->pix_fmt == cc->pix_fmt) {
            score += 90000;
        } else {
            score += cc->score;         // 1000 - 1500
        }
        if (ap->time_base.num && rate == best_rate) {
            score += 70000;
        } else {
            score += best_rate / 1000;  // 1 - 240
        }
        if (score > max_score) {
            video_mode = video_modes.modes[i];
            final_width = dc1394_width;
            final_height = dc1394_height;
            final_pix_fmt = cc->pix_fmt;
            final_frame_rate = best_rate;
            max_score = score;
        }
    }
    if (max_score == -1) {
        av_log(c, AV_LOG_ERROR, "No suitable video mode / frame rate available.\n");
        goto out_camera;
    }
    if (ap->width && ap->height && !(ap->width == final_width && ap->height == final_height)) {
        av_log(c, AV_LOG_WARNING, "Requested frame size is not available, using fallback.\n");
    }
    if (ap->pix_fmt != PIX_FMT_NONE && ap->pix_fmt != final_pix_fmt) {
        av_log(c, AV_LOG_WARNING, "Requested pixel format is not supported, using fallback.\n");
    }
    if (ap->time_base.num && rate != final_frame_rate) {
        av_log(c, AV_LOG_WARNING, "Requested frame rate is not available, using fallback.\n");
    }

    /* create a video stream */
    vst = av_new_stream(c, 0);
    if (!vst)
        goto out_camera;
    av_set_pts_info(vst, 64, 1, 1000);
    vst->codec->codec_type = AVMEDIA_TYPE_VIDEO;
    vst->codec->codec_id = CODEC_ID_RAWVIDEO;
    vst->codec->time_base.den = final_frame_rate;
    vst->codec->time_base.num = 1000;
    vst->codec->width = final_width;
    vst->codec->height = final_height;
    vst->codec->pix_fmt = final_pix_fmt;

    /* packet init */
    av_init_packet(&dc1394->packet);
    dc1394->packet.size = avpicture_get_size(final_pix_fmt, final_width, final_height);
    dc1394->packet.stream_index = vst->index;
    dc1394->packet.flags |= AV_PKT_FLAG_KEY;

    dc1394->current_frame = 0;
    dc1394->frame_rate = final_frame_rate;

<<<<<<< HEAD
    vst->codec->bit_rate = av_rescale(dc1394->packet.size * 8, final_frame_rate, 1000);
=======
    vst->codec->bit_rate = av_rescale(dc1394->packet.size * 8, fps->frame_rate, 1000);
    *select_fps = fps;
    *select_fmt = fmt;
out:
    return ret;
}

#if HAVE_LIBDC1394_1
static int dc1394_v1_read_header(AVFormatContext *c, AVFormatParameters * ap)
{
    dc1394_data* dc1394 = c->priv_data;
    AVStream* vst;
    nodeid_t* camera_nodes;
    int res;
    struct dc1394_frame_format *fmt = NULL;
    struct dc1394_frame_rate *fps = NULL;

    if (dc1394_read_common(c,ap,&fmt,&fps) != 0)
        return -1;

#if FF_API_FORMAT_PARAMETERS
    if (ap->channel)
        dc1394->channel = ap->channel;
#endif

    /* Now let us prep the hardware. */
    dc1394->handle = dc1394_create_handle(0); /* FIXME: gotta have ap->port */
    if (!dc1394->handle) {
        av_log(c, AV_LOG_ERROR, "Can't acquire dc1394 handle on port %d\n", 0 /* ap->port */);
        goto out;
    }
    camera_nodes = dc1394_get_camera_nodes(dc1394->handle, &res, 1);
    if (!camera_nodes || camera_nodes[dc1394->channel] == DC1394_NO_CAMERA) {
        av_log(c, AV_LOG_ERROR, "There's no IIDC camera on the channel %d\n", dc1394->channel);
        goto out_handle;
    }
    res = dc1394_dma_setup_capture(dc1394->handle, camera_nodes[dc1394->channel],
                                   0,
                                   FORMAT_VGA_NONCOMPRESSED,
                                   fmt->frame_size_id,
                                   SPEED_400,
                                   fps->frame_rate_id, 8, 1,
                                   c->filename,
                                   &dc1394->camera);
    dc1394_free_camera_nodes(camera_nodes);
    if (res != DC1394_SUCCESS) {
        av_log(c, AV_LOG_ERROR, "Can't prepare camera for the DMA capture\n");
        goto out_handle;
    }

    res = dc1394_start_iso_transmission(dc1394->handle, dc1394->camera.node);
    if (res != DC1394_SUCCESS) {
        av_log(c, AV_LOG_ERROR, "Can't start isochronous transmission\n");
        goto out_handle_dma;
    }

    return 0;

out_handle_dma:
    dc1394_dma_unlisten(dc1394->handle, &dc1394->camera);
    dc1394_dma_release_camera(dc1394->handle, &dc1394->camera);
out_handle:
    dc1394_destroy_handle(dc1394->handle);
out:
    return -1;
}

static int dc1394_v1_read_packet(AVFormatContext *c, AVPacket *pkt)
{
    struct dc1394_data *dc1394 = c->priv_data;
    int res;

    /* discard stale frame */
    if (dc1394->current_frame++) {
        if (dc1394_dma_done_with_buffer(&dc1394->camera) != DC1394_SUCCESS)
            av_log(c, AV_LOG_ERROR, "failed to release %d frame\n", dc1394->current_frame);
    }

    res = dc1394_dma_single_capture(&dc1394->camera);

    if (res == DC1394_SUCCESS) {
        dc1394->packet.data = (uint8_t *)(dc1394->camera.capture_buffer);
        dc1394->packet.pts = (dc1394->current_frame * 1000000) / dc1394->frame_rate;
        res = dc1394->packet.size;
    } else {
        av_log(c, AV_LOG_ERROR, "DMA capture failed\n");
        dc1394->packet.data = NULL;
        res = -1;
    }

    *pkt = dc1394->packet;
    return res;
}

static int dc1394_v1_close(AVFormatContext * context)
{
    struct dc1394_data *dc1394 = context->priv_data;

    dc1394_stop_iso_transmission(dc1394->handle, dc1394->camera.node);
    dc1394_dma_unlisten(dc1394->handle, &dc1394->camera);
    dc1394_dma_release_camera(dc1394->handle, &dc1394->camera);
    dc1394_destroy_handle(dc1394->handle);

    return 0;
}

#elif HAVE_LIBDC1394_2
static int dc1394_v2_read_header(AVFormatContext *c, AVFormatParameters * ap)
{
    dc1394_data* dc1394 = c->priv_data;
    dc1394camera_list_t *list;
    int res, i;
    struct dc1394_frame_format *fmt = NULL;
    struct dc1394_frame_rate *fps = NULL;

    if (dc1394_read_common(c,ap,&fmt,&fps) != 0)
       return -1;

    /* Now let us prep the hardware. */
    dc1394->d = dc1394_new();
    dc1394_camera_enumerate (dc1394->d, &list);
    if ( !list || list->num == 0) {
        av_log(c, AV_LOG_ERROR, "Unable to look for an IIDC camera\n\n");
        goto out;
    }

    /* FIXME: To select a specific camera I need to search in list its guid */
    dc1394->camera = dc1394_camera_new (dc1394->d, list->ids[0].guid);
    if (list->num > 1) {
        av_log(c, AV_LOG_INFO, "Working with the first camera found\n");
    }

    /* Freeing list of cameras */
    dc1394_camera_free_list (list);
>>>>>>> eb7505e4

    /* Select MAX Speed possible from the cam */
    if (dc1394->camera->bmode_capable>0) {
       dc1394_video_set_operation_mode(dc1394->camera, DC1394_OPERATION_MODE_1394B);
       i = DC1394_ISO_SPEED_800;
    } else {
       i = DC1394_ISO_SPEED_400;
    }

    for (res = DC1394_FAILURE; i >= DC1394_ISO_SPEED_MIN && res != DC1394_SUCCESS; i--) {
            res=dc1394_video_set_iso_speed(dc1394->camera, i);
    }
    if (res != DC1394_SUCCESS) {
        av_log(c, AV_LOG_ERROR, "Couldn't set ISO Speed\n");
        goto out_camera;
    }

    if (dc1394_video_set_mode(dc1394->camera, video_mode) != DC1394_SUCCESS) {
        av_log(c, AV_LOG_ERROR, "Couldn't set video format\n");
        goto out_camera;
    }

    if (dc1394_video_set_framerate(dc1394->camera, frame_rate) != DC1394_SUCCESS) {
        av_log(c, AV_LOG_ERROR, "Could not set framerate %d.\n", final_frame_rate);
        goto out_camera;
    }
    if (dc1394_capture_setup(dc1394->camera, 10, DC1394_CAPTURE_FLAGS_DEFAULT)!=DC1394_SUCCESS) {
        av_log(c, AV_LOG_ERROR, "Cannot setup camera \n");
        goto out_camera;
    }

    if (dc1394_video_set_transmission(dc1394->camera, DC1394_ON) !=DC1394_SUCCESS) {
        av_log(c, AV_LOG_ERROR, "Cannot start capture\n");
        goto out_camera;
    }
    return 0;

out_camera:
    dc1394_capture_stop(dc1394->camera);
    dc1394_video_set_transmission(dc1394->camera, DC1394_OFF);
    dc1394_camera_free (dc1394->camera);
out:
    av_freep(&dc1394->video_size);
    av_freep(&dc1394->pixel_format);
    dc1394_free(dc1394->d);
    return ret;
}

static int dc1394_read_packet(AVFormatContext *c, AVPacket *pkt)
{
    struct dc1394_data *dc1394 = c->priv_data;
    int res;

    /* discard stale frame */
    if (dc1394->current_frame++) {
        if (dc1394_capture_enqueue(dc1394->camera, dc1394->frame) != DC1394_SUCCESS)
            av_log(c, AV_LOG_ERROR, "failed to release %d frame\n", dc1394->current_frame);
    }

    res = dc1394_capture_dequeue(dc1394->camera, DC1394_CAPTURE_POLICY_WAIT, &dc1394->frame);
    if (res == DC1394_SUCCESS) {
        dc1394->packet.data = (uint8_t *)(dc1394->frame->image);
        dc1394->packet.pts = (dc1394->current_frame  * 1000000) / (dc1394->frame_rate);
        res = dc1394->frame->image_bytes;
    } else {
        av_log(c, AV_LOG_ERROR, "DMA capture failed\n");
        dc1394->packet.data = NULL;
        res = -1;
    }

    *pkt = dc1394->packet;
    return res;
}

static int dc1394_close(AVFormatContext * context)
{
    struct dc1394_data *dc1394 = context->priv_data;

    dc1394_video_set_transmission(dc1394->camera, DC1394_OFF);
    dc1394_capture_stop(dc1394->camera);
    dc1394_camera_free(dc1394->camera);
    dc1394_free(dc1394->d);

    return 0;
}

AVInputFormat ff_libdc1394_demuxer = {
    .name           = "libdc1394",
    .long_name      = NULL_IF_CONFIG_SMALL("dc1394 A/V grab"),
    .priv_data_size = sizeof(struct dc1394_data),
    .read_header    = dc1394_read_header,
    .read_packet    = dc1394_read_packet,
    .read_close     = dc1394_close,
    .flags          = AVFMT_NOFILE,
    .priv_class     = &libdc1394_class,
};<|MERGE_RESOLUTION|>--- conflicted
+++ resolved
@@ -273,144 +273,7 @@
     dc1394->current_frame = 0;
     dc1394->frame_rate = final_frame_rate;
 
-<<<<<<< HEAD
     vst->codec->bit_rate = av_rescale(dc1394->packet.size * 8, final_frame_rate, 1000);
-=======
-    vst->codec->bit_rate = av_rescale(dc1394->packet.size * 8, fps->frame_rate, 1000);
-    *select_fps = fps;
-    *select_fmt = fmt;
-out:
-    return ret;
-}
-
-#if HAVE_LIBDC1394_1
-static int dc1394_v1_read_header(AVFormatContext *c, AVFormatParameters * ap)
-{
-    dc1394_data* dc1394 = c->priv_data;
-    AVStream* vst;
-    nodeid_t* camera_nodes;
-    int res;
-    struct dc1394_frame_format *fmt = NULL;
-    struct dc1394_frame_rate *fps = NULL;
-
-    if (dc1394_read_common(c,ap,&fmt,&fps) != 0)
-        return -1;
-
-#if FF_API_FORMAT_PARAMETERS
-    if (ap->channel)
-        dc1394->channel = ap->channel;
-#endif
-
-    /* Now let us prep the hardware. */
-    dc1394->handle = dc1394_create_handle(0); /* FIXME: gotta have ap->port */
-    if (!dc1394->handle) {
-        av_log(c, AV_LOG_ERROR, "Can't acquire dc1394 handle on port %d\n", 0 /* ap->port */);
-        goto out;
-    }
-    camera_nodes = dc1394_get_camera_nodes(dc1394->handle, &res, 1);
-    if (!camera_nodes || camera_nodes[dc1394->channel] == DC1394_NO_CAMERA) {
-        av_log(c, AV_LOG_ERROR, "There's no IIDC camera on the channel %d\n", dc1394->channel);
-        goto out_handle;
-    }
-    res = dc1394_dma_setup_capture(dc1394->handle, camera_nodes[dc1394->channel],
-                                   0,
-                                   FORMAT_VGA_NONCOMPRESSED,
-                                   fmt->frame_size_id,
-                                   SPEED_400,
-                                   fps->frame_rate_id, 8, 1,
-                                   c->filename,
-                                   &dc1394->camera);
-    dc1394_free_camera_nodes(camera_nodes);
-    if (res != DC1394_SUCCESS) {
-        av_log(c, AV_LOG_ERROR, "Can't prepare camera for the DMA capture\n");
-        goto out_handle;
-    }
-
-    res = dc1394_start_iso_transmission(dc1394->handle, dc1394->camera.node);
-    if (res != DC1394_SUCCESS) {
-        av_log(c, AV_LOG_ERROR, "Can't start isochronous transmission\n");
-        goto out_handle_dma;
-    }
-
-    return 0;
-
-out_handle_dma:
-    dc1394_dma_unlisten(dc1394->handle, &dc1394->camera);
-    dc1394_dma_release_camera(dc1394->handle, &dc1394->camera);
-out_handle:
-    dc1394_destroy_handle(dc1394->handle);
-out:
-    return -1;
-}
-
-static int dc1394_v1_read_packet(AVFormatContext *c, AVPacket *pkt)
-{
-    struct dc1394_data *dc1394 = c->priv_data;
-    int res;
-
-    /* discard stale frame */
-    if (dc1394->current_frame++) {
-        if (dc1394_dma_done_with_buffer(&dc1394->camera) != DC1394_SUCCESS)
-            av_log(c, AV_LOG_ERROR, "failed to release %d frame\n", dc1394->current_frame);
-    }
-
-    res = dc1394_dma_single_capture(&dc1394->camera);
-
-    if (res == DC1394_SUCCESS) {
-        dc1394->packet.data = (uint8_t *)(dc1394->camera.capture_buffer);
-        dc1394->packet.pts = (dc1394->current_frame * 1000000) / dc1394->frame_rate;
-        res = dc1394->packet.size;
-    } else {
-        av_log(c, AV_LOG_ERROR, "DMA capture failed\n");
-        dc1394->packet.data = NULL;
-        res = -1;
-    }
-
-    *pkt = dc1394->packet;
-    return res;
-}
-
-static int dc1394_v1_close(AVFormatContext * context)
-{
-    struct dc1394_data *dc1394 = context->priv_data;
-
-    dc1394_stop_iso_transmission(dc1394->handle, dc1394->camera.node);
-    dc1394_dma_unlisten(dc1394->handle, &dc1394->camera);
-    dc1394_dma_release_camera(dc1394->handle, &dc1394->camera);
-    dc1394_destroy_handle(dc1394->handle);
-
-    return 0;
-}
-
-#elif HAVE_LIBDC1394_2
-static int dc1394_v2_read_header(AVFormatContext *c, AVFormatParameters * ap)
-{
-    dc1394_data* dc1394 = c->priv_data;
-    dc1394camera_list_t *list;
-    int res, i;
-    struct dc1394_frame_format *fmt = NULL;
-    struct dc1394_frame_rate *fps = NULL;
-
-    if (dc1394_read_common(c,ap,&fmt,&fps) != 0)
-       return -1;
-
-    /* Now let us prep the hardware. */
-    dc1394->d = dc1394_new();
-    dc1394_camera_enumerate (dc1394->d, &list);
-    if ( !list || list->num == 0) {
-        av_log(c, AV_LOG_ERROR, "Unable to look for an IIDC camera\n\n");
-        goto out;
-    }
-
-    /* FIXME: To select a specific camera I need to search in list its guid */
-    dc1394->camera = dc1394_camera_new (dc1394->d, list->ids[0].guid);
-    if (list->num > 1) {
-        av_log(c, AV_LOG_INFO, "Working with the first camera found\n");
-    }
-
-    /* Freeing list of cameras */
-    dc1394_camera_free_list (list);
->>>>>>> eb7505e4
 
     /* Select MAX Speed possible from the cam */
     if (dc1394->camera->bmode_capable>0) {
@@ -453,8 +316,6 @@
     dc1394_video_set_transmission(dc1394->camera, DC1394_OFF);
     dc1394_camera_free (dc1394->camera);
 out:
-    av_freep(&dc1394->video_size);
-    av_freep(&dc1394->pixel_format);
     dc1394_free(dc1394->d);
     return ret;
 }
