--- conflicted
+++ resolved
@@ -6,11 +6,8 @@
 - subfile protocol
 - Phantom Cine demuxer
 - replaygain data export
-<<<<<<< HEAD
 - VP7 video decoder
-=======
 - Alias PIX image encoder and decoder
->>>>>>> e50f5d3c
 
 
 version 2.2:
