Never assume the API of libav* to be stable unless at least 1 month has passed
since the last major version increase.

The last version increases were:
libavcodec:  2011-04-18
libavdevice: 2011-04-18
libavfilter: 2011-04-18
libavformat: 2011-04-18
libpostproc: 2011-04-18
libswscale:  2011-06-20
libavutil:   2011-04-18


API changes, most recent first:

<<<<<<< HEAD
2011-12-08 - a502939 - lavfi 2.52.0
  Add av_buffersink_poll_frame() to buffersink.h.

2011-12-08 - xxxxxxx - lavu 51.31.0
  Add av_log_format_line.

2011-12-03 - xxxxxxx - lavu 51.30.0
  Add AVERROR_BUG.
=======
2012-01-xx - xxxxxxx - lavfi 2.15.0
  Add a new installed header -- libavfilter/version.h -- with version macros.

2011-01-03 - b73ec05 - lavu 51.21.0
  Add av_popcount64
>>>>>>> 4df30f71

2011-xx-xx - xxxxxxx - lavu 51.28.1
  Add av_get_alt_sample_fmt() to samplefmt.h.

2011-11-03 - 96949da - lavu 51.23.0
  Add av_strcasecmp() and av_strncasecmp() to avstring.h.

2011-10-20 - b35e9e1 - lavu 51.22.0
  Add av_strtok() to avstring.h.

2011-01-03 - b73ec05 - lavu 51.21.0
  Add av_popcount64

2011-12-18 - 8400b12 - lavc 53.28.1
  Deprecate AVFrame.age. The field is unused.

2011-12-12 - 5266045 - lavf 53.17.0
  Add avformat_close_input().
  Deprecate av_close_input_file() and av_close_input_stream().

2011-12-02 - 0eea212 - lavc 53.25.0
  Add nb_samples and extended_data fields to AVFrame.
  Deprecate AVCODEC_MAX_AUDIO_FRAME_SIZE.
  Deprecate avcodec_decode_audio3() in favor of avcodec_decode_audio4().
  avcodec_decode_audio4() writes output samples to an AVFrame, which allows
  audio decoders to use get_buffer().

2011-12-04 - 560f773 - lavc 53.24.0
  Change AVFrame.data[4]/base[4]/linesize[4]/error[4] to [8] at next major bump.
  Change AVPicture.data[4]/linesize[4] to [8] at next major bump.
  Change AVCodecContext.error[4] to [8] at next major bump.
  Add AV_NUM_DATA_POINTERS to simplify the bump transition.

2011-11-23 - bbb46f3 - lavu 51.18.0
  Add av_samples_get_buffer_size(), av_samples_fill_arrays(), and
  av_samples_alloc(), to samplefmt.h.

2011-11-23 - 8889cc4 - lavu 51.17.0
  Add planar sample formats and av_sample_fmt_is_planar() to samplefmt.h.

2011-11-19 - f3a29b7 - lavc 53.21.0
  Move some AVCodecContext fields to a new private struct, AVCodecInternal,
  which is accessed from a new field, AVCodecContext.internal.
  - fields moved:
      AVCodecContext.internal_buffer       --> AVCodecInternal.buffer
      AVCodecContext.internal_buffer_count --> AVCodecInternal.buffer_count
      AVCodecContext.is_copy               --> AVCodecInternal.is_copy

2011-11-16 - 6270671 - lavu 51.16.0
  Add av_timegm()

2011-11-13 - lavf 53.15.0
  New interrupt callback API, allowing per-AVFormatContext/AVIOContext
  interrupt callbacks.
  6aa0b98 Add AVIOInterruptCB struct and the interrupt_callback field to
          AVFormatContext.
  1dee0ac Add avio_open2() with additional parameters. Those are
          an interrupt callback and an options AVDictionary.
          This will allow passing AVOptions to protocols after lavf
          54.0.

2011-11-06 - ba04ecf - lavu 51.14.0
  Add av_strcasecmp() and av_strncasecmp() to avstring.h.

2011-11-06 - 07b172f - lavu 51.13.0
  Add av_toupper()/av_tolower()

2011-11-05 - b6d08f4 - lavf 53.13.0
  Add avformat_network_init()/avformat_network_uninit()

2011-10-27 - 512557b - lavc 53.15.0
  Remove avcodec_parse_frame.
  Deprecate AVCodecContext.parse_only and CODEC_CAP_PARSE_ONLY.

2011-10-19 - 569129a - lavf 53.10.0
  Add avformat_new_stream(). Deprecate av_new_stream().

2011-10-13 - b631fba - lavf 53.9.0
  Add AVFMT_NO_BYTE_SEEK AVInputFormat flag.

2011-10-12 - lavu 51.12.0
  AVOptions API rewrite.

  - 145f741 FF_OPT_TYPE* renamed to AV_OPT_TYPE_*
  - new setting/getting functions with slightly different semantics:
        dac66da av_set_string3 -> av_opt_set
                av_set_double  -> av_opt_set_double
                av_set_q       -> av_opt_set_q
                av_set_int     -> av_opt_set_int

        41d9d51 av_get_string  -> av_opt_get
                av_get_double  -> av_opt_get_double
                av_get_q       -> av_opt_get_q
                av_get_int     -> av_opt_get_int

  - 8c5dcaa trivial rename av_next_option -> av_opt_next
  - 641c7af new functions - av_opt_child_next, av_opt_child_class_next
    and av_opt_find2()

2011-09-22 - a70e787 - lavu 51.17.0
  Add av_x_if_null().

2011-09-18 - 645cebb - lavc 53.16.0
  Add showall flag2

2011-09-16 - ea8de10 - lavfi 2.42.0
  Add avfilter_all_channel_layouts.

2011-09-16 - 9899037 - lavfi 2.41.0
  Rename avfilter_all_* function names to avfilter_make_all_*.

  In particular, apply the renames:
  avfilter_all_formats         -> avfilter_make_all_formats
  avfilter_all_channel_layouts -> avfilter_make_all_channel_layouts
  avfilter_all_packing_formats -> avfilter_make_all_packing_formats

2011-09-12 - 4381bdd - lavfi 2.40.0
  Change AVFilterBufferRefAudioProps.sample_rate type from uint32_t to int.

2011-09-12 - 2c03174 - lavfi 2.40.0
  Simplify signature for avfilter_get_audio_buffer(), make it
  consistent with avfilter_get_video_buffer().

2011-09-06 - 4f7dfe1 - lavfi 2.39.0
  Rename libavfilter/vsink_buffer.h to libavfilter/buffersink.h.

2011-09-06 - c4415f6 - lavfi 2.38.0
  Unify video and audio sink API.

  In particular, add av_buffersink_get_buffer_ref(), deprecate
  av_vsink_buffer_get_video_buffer_ref() and change the value for the
  opaque field passed to the abuffersink init function.

2011-09-04 - 61e2e29 - lavu 51.16.0
  Add av_asprintf().

2011-08-22 - dacd827 - lavf 53.10.0
  Add av_find_program_from_stream().

2011-08-20 - 69e2c1a - lavu 51.13.0
  Add av_get_media_type_string().

2011-09-03 - fb4ca26 - lavc 53.13.0
                       lavf 53.11.0
                       lsws  2.1.0
  Add {avcodec,avformat,sws}_get_class().

2011-08-03 - c11fb82 - lavu 51.15.0
  Add AV_OPT_SEARCH_FAKE_OBJ flag for av_opt_find() function.

2011-08-14 - 323b930 - lavu 51.12.0
  Add av_fifo_peek2(), deprecate av_fifo_peek().

2011-08-26 - lavu 51.9.0
  - add41de..abc78a5 Do not include intfloat_readwrite.h,
    mathematics.h, rational.h, pixfmt.h, or log.h from avutil.h.

2011-08-16 - 48f9e45 - lavf 53.8.0
  Add avformat_query_codec().

2011-08-16 - bca06e7 - lavc 53.11.0
  Add avcodec_get_type().

2011-08-06 - 2f63440 - lavf 53.7.0
  Add error_recognition to AVFormatContext.

2011-08-02 - 9d39cbf - lavc 53.9.1
  Add AV_PKT_FLAG_CORRUPT AVPacket flag.

2011-07-16 - b57df29 - lavfi 2.27.0
  Add audio packing negotiation fields and helper functions.

  In particular, add AVFilterPacking enum, planar, in_packings and
  out_packings fields to AVFilterLink, and the functions:
  avfilter_set_common_packing_formats()
  avfilter_all_packing_formats()

2011-07-10 - a67c061 - lavf 53.6.0
  Add avformat_find_stream_info(), deprecate av_find_stream_info().

2011-07-10 - 0b950fe - lavc 53.8.0
  Add avcodec_open2(), deprecate avcodec_open().

2011-07-01 - b442ca6 - lavf 53.5.0 - avformat.h
  Add function av_get_output_timestamp().

2011-06-28 - 5129336 - lavu 51.11.0 - avutil.h
  Define the AV_PICTURE_TYPE_NONE value in AVPictureType enum.

2011-06-19 - fd2c0a5 - lavfi 2.23.0 - avfilter.h
  Add layout negotiation fields and helper functions.

  In particular, add in_chlayouts and out_chlayouts to AVFilterLink,
  and the functions:
  avfilter_set_common_sample_formats()
  avfilter_set_common_channel_layouts()
  avfilter_all_channel_layouts()

2011-06-19 - 527ca39 - lavfi 2.22.0 - AVFilterFormats
  Change type of AVFilterFormats.formats from int * to int64_t *,
  and update formats handling API accordingly.

  avfilter_make_format_list() still takes a int32_t array and converts
  it to int64_t. A new function, avfilter_make_format64_list(), that
  takes int64_t arrays has been added.

2011-06-19 - 44f669e - lavfi 2.21.0 - vsink_buffer.h
  Add video sink buffer and vsink_buffer.h public header.

2011-06-12 - 9fdf772 - lavfi 2.18.0 - avcodec.h
  Add avfilter_get_video_buffer_ref_from_frame() function in
  libavfilter/avcodec.h.

2011-06-12 - c535494 - lavfi 2.17.0 - avfiltergraph.h
  Add avfilter_inout_alloc() and avfilter_inout_free() functions.

2011-06-12 - 6119b23 - lavfi 2.16.0 - avfilter_graph_parse()
  Change avfilter_graph_parse() signature.

2011-06-23 - 67e9ae1 - lavu 51.8.0 - attributes.h
  Add av_printf_format().

2011-06-16 - 05e84c9, 25de595 - lavf 53.2.0 - avformat.h
  Add avformat_open_input and avformat_write_header().
  Deprecate av_open_input_stream, av_open_input_file,
  AVFormatParameters and av_write_header.

2011-06-16 - 7e83e1c, dc59ec5 - lavu 51.7.0 - opt.h
  Add av_opt_set_dict() and av_opt_find().
  Deprecate av_find_opt().
  Add AV_DICT_APPEND flag.

2011-06-10 - cb7c11c - lavu 51.6.0 - opt.h
  Add av_opt_flag_is_set().

2011-06-10 - c381960 - lavfi 2.15.0 - avfilter_get_audio_buffer_ref_from_arrays
  Add avfilter_get_audio_buffer_ref_from_arrays() to avfilter.h.

2011-06-09 - d9f80ea - lavu 51.8.0 - AVMetadata
  Move AVMetadata from lavf to lavu and rename it to
  AVDictionary -- new installed header dict.h.
  All av_metadata_* functions renamed to av_dict_*.

2011-06-07 - a6703fa - lavu 51.8.0 - av_get_bytes_per_sample()
  Add av_get_bytes_per_sample() in libavutil/samplefmt.h.
  Deprecate av_get_bits_per_sample_fmt().

2011-06-05 - b39b062 - lavu 51.8.0 - opt.h
  Add av_opt_free convenience function.

2011-06-06 - 95a0242 - lavfi 2.14.0 - AVFilterBufferRefAudioProps
  Remove AVFilterBufferRefAudioProps.size, and use nb_samples in
  avfilter_get_audio_buffer() and avfilter_default_get_audio_buffer() in
  place of size.

2011-06-06 - 0bc2cca - lavu 51.6.0 - av_samples_alloc()
  Switch nb_channels and nb_samples parameters order in
  av_samples_alloc().

2011-06-06 - e1c7414 - lavu 51.5.0 - av_samples_*
  Change the data layout created by av_samples_fill_arrays() and
  av_samples_alloc().

2011-06-06 - 27bcf55 - lavfi 2.13.0 - vsrc_buffer.h
  Make av_vsrc_buffer_add_video_buffer_ref() accepts an additional
  flags parameter in input.

2011-06-03 - e977ca2 - lavfi 2.12.0 - avfilter_link_free()
  Add avfilter_link_free() function.

2011-06-02 - 5ad38d9 - lavu 51.4.0 - av_force_cpu_flags()
  Add av_cpu_flags() in libavutil/cpu.h.

2011-05-28 - e71f260 - lavu 51.3.0 - pixdesc.h
  Add av_get_pix_fmt_name() in libavutil/pixdesc.h, and deprecate
  avcodec_get_pix_fmt_name() in libavcodec/avcodec.h in its favor.

2011-05-25 - 30315a8 - lavf 53.3.0 - avformat.h
  Add fps_probe_size to AVFormatContext.

2011-05-22 - 5ecdfd0 - lavf 53.2.0 - avformat.h
  Introduce avformat_alloc_output_context2() and deprecate
  avformat_alloc_output_context().

2011-05-22 - 83db719 - lavfi 2.10.0 - vsrc_buffer.h
  Make libavfilter/vsrc_buffer.h public.

2011-05-19 - c000a9f - lavfi 2.8.0 - avcodec.h
  Add av_vsrc_buffer_add_frame() to libavfilter/avcodec.h.

2011-05-14 - 9fdf772 - lavfi 2.6.0 - avcodec.h
  Add avfilter_get_video_buffer_ref_from_frame() to libavfilter/avcodec.h.

2011-05-18 - 64150ff - lavc 53.7.0 - AVCodecContext.request_sample_fmt
  Add request_sample_fmt field to AVCodecContext.

2011-05-10 - 188dea1 - lavc 53.6.0 - avcodec.h
  Deprecate AVLPCType and the following fields in
  AVCodecContext: lpc_coeff_precision, prediction_order_method,
  min_partition_order, max_partition_order, lpc_type, lpc_passes.
  Corresponding FLAC encoder options should be used instead.

2011-05-07 - 9fdf772 - lavfi 2.5.0 - avcodec.h
  Add libavfilter/avcodec.h header and avfilter_copy_frame_props()
  function.

2011-05-07 - 18ded93 - lavc 53.5.0 - AVFrame
  Add format field to AVFrame.

2011-05-07 - 22333a6 - lavc 53.4.0 - AVFrame
  Add width and height fields to AVFrame.

2011-05-01 - 35fe66a - lavfi 2.4.0 - avfilter.h
  Rename AVFilterBufferRefVideoProps.pixel_aspect to
  sample_aspect_ratio.

2011-05-01 - 77e9dee - lavc 53.3.0 - AVFrame
  Add a sample_aspect_ratio field to AVFrame.

2011-05-01 - 1ba5727 - lavc 53.2.0 - AVFrame
  Add a pkt_pos field to AVFrame.

2011-04-29 - 35ceaa7 - lavu 51.2.0 - mem.h
  Add av_dynarray_add function for adding
  an element to a dynamic array.

2011-04-26 - bebe72f - lavu 51.1.0 - avutil.h
  Add AVPictureType enum and av_get_picture_type_char(), deprecate
  FF_*_TYPE defines and av_get_pict_type_char() defined in
  libavcodec/avcodec.h.

2011-04-26 - 10d3940 - lavfi 2.3.0 - avfilter.h
  Add pict_type and key_frame fields to AVFilterBufferRefVideo.

2011-04-26 - 7a11c82 - lavfi 2.2.0 - vsrc_buffer
  Add sample_aspect_ratio fields to vsrc_buffer arguments

2011-04-21 - 94f7451 - lavc 53.1.0 - avcodec.h
  Add CODEC_CAP_SLICE_THREADS for codecs supporting sliced threading.

2011-04-15 - lavc 52.120.0 - avcodec.h
  AVPacket structure got additional members for passing side information:
    4de339e introduce side information for AVPacket
    2d8591c make containers pass palette change in AVPacket

2011-04-12 - lavf 52.107.0 - avio.h
  Avio cleanup, part II - deprecate the entire URLContext API:
    175389c add avio_check as a replacement for url_exist
    ff1ec0c add avio_pause and avio_seek_time as replacements
            for _av_url_read_fseek/fpause
    cdc6a87 deprecate av_protocol_next(), avio_enum_protocols
            should be used instead.
    80c6e23 rename url_set_interrupt_cb->avio_set_interrupt_cb.
    f87b1b3 rename open flags: URL_* -> AVIO_*
    f8270bb add avio_enum_protocols.
    5593f03 deprecate URLProtocol.
    c486dad deprecate URLContext.
    026e175 deprecate the typedef for URLInterruptCB
    8e76a19 deprecate av_register_protocol2.
    b840484 deprecate URL_PROTOCOL_FLAG_NESTED_SCHEME
    1305d93 deprecate av_url_read_seek
    fa104e1 deprecate av_url_read_pause
    727c7aa deprecate url_get_filename().
    5958df3 deprecate url_max_packet_size().
    1869ea0 deprecate url_get_file_handle().
    32a97d4 deprecate url_filesize().
    e52a914 deprecate url_close().
    58a48c6 deprecate url_seek().
    925e908 deprecate url_write().
    dce3756 deprecate url_read_complete().
    bc371ac deprecate url_read().
    0589da0 deprecate url_open().
    62eaaea deprecate url_connect.
    5652bb9 deprecate url_alloc.
    333e894 deprecate url_open_protocol
    e230705 deprecate url_poll and URLPollEntry

2011-04-08 - lavf 52.106.0 - avformat.h
  Minor avformat.h cleanup:
    a9bf9d8 deprecate av_guess_image2_codec
    c3675df rename avf_sdp_create->av_sdp_create

2011-04-03 - lavf 52.105.0 - avio.h
  Large-scale renaming/deprecating of AVIOContext-related functions:
    724f6a0 deprecate url_fdopen
    403ee83 deprecate url_open_dyn_packet_buf
    6dc7d80 rename url_close_dyn_buf       -> avio_close_dyn_buf
    b92c545 rename url_open_dyn_buf        -> avio_open_dyn_buf
    8978fed introduce an AVIOContext.seekable field as a replacement for
            AVIOContext.is_streamed and url_is_streamed()
    b64030f deprecate get_checksum()
    4c4427a deprecate init_checksum()
    4ec153b deprecate udp_set_remote_url/get_local_port
    933e90a deprecate av_url_read_fseek/fpause
    8d9769a deprecate url_fileno
    b7f2fdd rename put_flush_packet -> avio_flush
    35f1023 deprecate url_close_buf
    83fddae deprecate url_open_buf
    d9d86e0 rename url_fprintf -> avio_printf
    59f65d9 deprecate url_setbufsize
    3e68b3b deprecate url_ferror
    e8bb2e2 deprecate url_fget_max_packet_size
    76aa876 rename url_fsize -> avio_size
    e519753 deprecate url_fgetc
    655e45e deprecate url_fgets
    a2704c9 rename url_ftell -> avio_tell
    e16ead0 deprecate get_strz() in favor of avio_get_str
    0300db8,2af07d3 rename url_fskip -> avio_skip
    6b4aa5d rename url_fseek -> avio_seek
    61840b4 deprecate put_tag
    22a3212 rename url_fopen/fclose -> avio_open/close.
    0ac8e2b deprecate put_nbyte
    77eb550 rename put_byte          -> avio_w8
                   put_[b/l]e<type>  -> avio_w[b/l]<type>
                   put_buffer        -> avio_write
    b7effd4 rename get_byte          -> avio_r8,
                   get_[b/l]e<type>  -> avio_r[b/l]<type>
                   get_buffer        -> avio_read
    b3db9ce deprecate get_partial_buffer
    8d9ac96 rename av_alloc_put_byte -> avio_alloc_context

2011-03-25 - 34b47d7 - lavc 52.115.0 - AVCodecContext.audio_service_type
  Add audio_service_type field to AVCodecContext.

2011-03-17 - e309fdc - lavu 50.40.0 - pixfmt.h
  Add PIX_FMT_BGR48LE and PIX_FMT_BGR48BE pixel formats

2011-03-02 - 863c471 - lavf  52.103.0 - av_pkt_dump2, av_pkt_dump_log2
  Add new functions av_pkt_dump2, av_pkt_dump_log2 that uses the
  source stream timebase for outputting timestamps. Deprecate
  av_pkt_dump and av_pkt_dump_log.

2011-02-20 - e731b8d - lavf  52.102.0 - avio.h
  * e731b8d - rename init_put_byte() to ffio_init_context(), deprecating the
              original, and move it to a private header so it is no longer
              part of our public API. Instead, use av_alloc_put_byte().
  * ae628ec - rename ByteIOContext to AVIOContext.

2011-02-16 - 09d171b - lavf  52.101.0 - avformat.h
                       lavu  52.39.0  - parseutils.h
  * 610219a - Add av_ prefix to dump_format().
  * f6c7375 - Replace parse_date() in lavf with av_parse_time() in lavu.
  * ab0287f - Move find_info_tag from lavf to lavu and add av_prefix to it.

2011-02-15 - lavu 52.38.0 - merge libavcore
  libavcore is merged back completely into libavutil

2011-02-10 - 55bad0c - lavc 52.113.0 - vbv_delay
  Add vbv_delay field to AVCodecContext

2011-02-14 - 24a83bd - lavf 52.100.0 - AV_DISPOSITION_CLEAN_EFFECTS
  Add AV_DISPOSITION_CLEAN_EFFECTS disposition flag.

2011-02-14 - 910b5b8 - lavfi 1.76.0 - AVFilterLink sample_aspect_ratio
  Add sample_aspect_ratio field to AVFilterLink.

2011-02-10 - 12c14cd - lavf 52.99.0 - AVStream.disposition
  Add AV_DISPOSITION_HEARING_IMPAIRED and AV_DISPOSITION_VISUAL_IMPAIRED.

2011-02-09 - 5592734 - lavc 52.112.0 - avcodec_thread_init()
  Deprecate avcodec_thread_init()/avcodec_thread_free() use; instead
  set thread_count before calling avcodec_open.

2011-02-09 - 778b08a - lavc 52.111.0 - threading API
  Add CODEC_CAP_FRAME_THREADS with new restrictions on get_buffer()/
  release_buffer()/draw_horiz_band() callbacks for appropriate codecs.
  Add thread_type and active_thread_type fields to AVCodecContext.

2011-02-08 - 3940caa - lavf 52.98.0 - av_probe_input_buffer
  Add av_probe_input_buffer() to avformat.h for probing format from a
  ByteIOContext.

2011-02-06 - fe174fc - lavf 52.97.0 - avio.h
  Add flag for non-blocking protocols: URL_FLAG_NONBLOCK

2011-02-04 - f124b08 - lavf 52.96.0 - avformat_free_context()
  Add avformat_free_context() in avformat.h.

2011-02-03 - f5b82f4 - lavc 52.109.0 - add CODEC_ID_PRORES
  Add CODEC_ID_PRORES to avcodec.h.

2011-02-03 - fe9a3fb - lavc 52.109.0 - H.264 profile defines
  Add defines for H.264 * Constrained Baseline and Intra profiles

2011-02-02 - lavf 52.95.0
  * 50196a9 - add a new installed header version.h.
  * 4efd5cf, dccbd97, 93b78d1 - add several variants of public
    avio_{put,get}_str* functions.  Deprecate corresponding semi-public
    {put,get}_str*.

2011-02-02 - dfd2a00 - lavu 50.37.0 - log.h
  Make av_dlog public.

2011-01-31 - 7b3ea55 - lavfi 1.76.0 - vsrc_buffer
  Add sample_aspect_ratio fields to vsrc_buffer arguments

2011-01-31 - 910b5b8 - lavfi 1.75.0 - AVFilterLink sample_aspect_ratio
  Add sample_aspect_ratio field to AVFilterLink.

2011-01-15 - r26374 - lavfi 1.74.0 - AVFilterBufferRefAudioProps
  Rename AVFilterBufferRefAudioProps.samples_nb to nb_samples.

2011-01-14 - r26330 - lavf 52.93.0 - av_metadata_copy()
  Add av_metadata_copy() in avformat.h.

2011-01-07 - r26262 - lavc 52.107.0 - deprecate reordered_opaque
  Deprecate reordered_opaque in favor of pkt_pts/dts.

2011-01-07 - r26261 - lavc 52.106.0 - pkt_dts
  Add pkt_dts to AVFrame, this will in the future allow multithreading decoders
  to not mess up dts.

2011-01-07 - r26260 - lavc 52.105.0 - pkt_pts
  Add pkt_pts to AVFrame.

2011-01-07 - r26259 - lavc 52.104.0 - av_get_profile_name()
  Add av_get_profile_name to libavcodec/avcodec.h.

2010-12-27 - r26108 - lavfi 1.71.0 - AV_PERM_NEG_LINESIZES
  Add AV_PERM_NEG_LINESIZES in avfilter.h.

2010-12-27 - r26104 - lavf 52.91.0 - av_find_best_stream()
  Add av_find_best_stream to libavformat/avformat.h.

2010-12-27 - r26103 - lavf 52.90.0
  Add AVFMT_NOSTREAMS flag for formats with no streams,
  like e.g. text metadata.

2010-12-22 - r26073 - lavu 50.36.0 - file.h
  Add functions av_file_map() and av_file_unmap() in file.h.

2010-12-19 - r26056 - lavu 50.35.0 - error.h
  Add "not found" error codes:
  AVERROR_DEMUXER_NOT_FOUND
  AVERROR_MUXER_NOT_FOUND
  AVERROR_DECODER_NOT_FOUND
  AVERROR_ENCODER_NOT_FOUND
  AVERROR_PROTOCOL_NOT_FOUND
  AVERROR_FILTER_NOT_FOUND
  AVERROR_BSF_NOT_FOUND
  AVERROR_STREAM_NOT_FOUND

2010-12-09 - r25923 - lavcore 0.16.0 - avcore.h
  Move AV_NOPTS_VALUE, AV_TIME_BASE, AV_TIME_BASE_Q symbols from
  avcodec.h to avcore.h.

2010-12-04 - r25886 - lavc 52.98.0 - CODEC_CAP_NEG_LINESIZES
  Add CODEC_CAP_NEG_LINESIZES codec capability flag in avcodec.h.

2010-12-04 - r25879 - lavu 50.34.0 - av_get_pix_fmt_string()
  Deprecate avcodec_pix_fmt_string() in favor of
  pixdesc.h/av_get_pix_fmt_string().

2010-12-04 - r25878 - lavcore 0.15.0 - av_image_alloc()
  Add av_image_alloc() to libavcore/imgutils.h.

2010-12-02 - r25862 - lavfi 1.67.0 - avfilter_graph_create_filter()
  Add function avfilter_graph_create_filter() in avfiltergraph.h.

2010-11-25 - r25826 - lavfi 1.65.0 - avfilter_get_video_buffer_ref_from_arrays()
  Add function avfilter_get_video_buffer_ref_from_arrays() in
  avfilter.h.

2010-11-21 - r25787 - lavcore 0.14.0 - audioconvert.h
  Add a public audio channel API in audioconvert.h, and deprecate the
  corresponding functions in libavcodec:
  avcodec_get_channel_name()
  avcodec_get_channel_layout()
  avcodec_get_channel_layout_string()
  avcodec_channel_layout_num_channels()
  and the CH_* macros defined in libavcodec/avcodec.h.

2010-11-21 - r25777 - lavf 52.85.0 - avformat.h
  Add av_append_packet().

2010-11-21 - r25776 - lavc 52.97.0 - avcodec.h
  Add av_grow_packet().

2010-11-17 - r25761 - lavcore 0.13.0 - parseutils.h
  Add av_parse_color() declared in libavcore/parseutils.h.

2010-11-13 - r25745 - lavc 52.95.0 - AVCodecContext
  Add AVCodecContext.subtitle_header and AVCodecContext.subtitle_header_size
  fields.

2010-11-13 - r25740 - lavfi 1.62.0 - avfiltergraph.h
  Make avfiltergraph.h public.

2010-11-13 - r25737 - lavfi 1.61.0 - avfiltergraph.h
  Remove declarations from avfiltergraph.h for the functions:
  avfilter_graph_check_validity()
  avfilter_graph_config_links()
  avfilter_graph_config_formats()
  which are now internal.
  Use avfilter_graph_config() instead.

2010-11-08 - r25708 - lavu 50.33.0 - eval.h
  Deprecate functions:
  av_parse_and_eval_expr(),
  av_parse_expr(),
  av_eval_expr(),
  av_free_expr(),
  in favor of the functions:
  av_expr_parse_and_eval(),
  av_expr_parse(),
  av_expr_eval(),
  av_expr_free().

2010-11-08 - r25707 - lavfi 1.59.0 - avfilter_free()
  Rename avfilter_destroy() to avfilter_free().
  This change breaks libavfilter API/ABI.

2010-11-07 - r25705 - lavfi 1.58.0 - avfiltergraph.h
  Remove graphparser.h header, move AVFilterInOut and
  avfilter_graph_parse() declarations to libavfilter/avfiltergraph.h.

2010-11-07 - r25700 - lavfi 1.57.0 - AVFilterInOut
  Rename field AVFilterInOut.filter to AVFilterInOut.filter_ctx.
  This change breaks libavfilter API.

2010-11-04 - r25674 - lavfi 1.56.0 - avfilter_graph_free()
  Rename avfilter_graph_destroy() to avfilter_graph_free().
  This change breaks libavfilter API/ABI.

2010-11-04 - r25673 - lavfi 1.55.0 - avfilter_graph_alloc()
  Add avfilter_graph_alloc() to libavfilter/avfiltergraph.h.

2010-11-02 - r25654 - lavcore 0.12.0 - av_get_bits_per_sample_fmt()
  Add av_get_bits_per_sample_fmt() to libavcore/samplefmt.h and
  deprecate av_get_bits_per_sample_format().

2010-11-02 - r25653 - lavcore 0.11.0 - samplefmt.h
  Add sample format functions in libavcore/samplefmt.h:
  av_get_sample_fmt_name(),
  av_get_sample_fmt(),
  av_get_sample_fmt_string(),
  and deprecate the corresponding libavcodec/audioconvert.h functions:
  avcodec_get_sample_fmt_name(),
  avcodec_get_sample_fmt(),
  avcodec_sample_fmt_string().

2010-11-02 - r25652 - lavcore 0.10.0 - samplefmt.h
  Define enum AVSampleFormat in libavcore/samplefmt.h, deprecate enum
  SampleFormat.

2010-10-16 - r25502 - lavfi 1.52.0 - avfilter_graph_config()
  Add the function avfilter_graph_config() in avfiltergraph.h.

2010-10-15 - r25493 - lavf 52.83.0 - metadata API
  Change demuxers to export metadata in generic format and
  muxers to accept generic format. Deprecate the public
  conversion API.

2010-10-10 - r25441 - lavfi 1.49.0 - AVFilterLink.time_base
  Add time_base field to AVFilterLink.

2010-09-27 - r25236 - lavu 50.31.0 - av_set_options_string()
  Move av_set_options_string() from libavfilter/parseutils.h to
  libavutil/opt.h.

2010-09-27 - r25227 - lavfi 1.47.0 - AVFilterLink
  Make the AVFilterLink fields srcpad and dstpad store the pointers to
  the source and destination pads, rather than their indexes.

2010-09-27 - r25225 - lavu 50.30.0 - av_get_token()
  Move av_get_token() from libavfilter/parseutils.h to
  libavutil/avstring.h.

2010-09-26 - r32368 - lsws 0.12.0 - swscale.h
  Add the functions sws_alloc_context() and sws_init_context().

2010-09-26 - r25210 - lavu 50.29.0 - opt.h
  Move libavcodec/opt.h to libavutil/opt.h.

2010-09-24 - r25174 - lavu 50.28.0 - av_log_set_flags()
  Default of av_log() changed due to many problems to the old no repeat
  detection. Read the docs of AV_LOG_SKIP_REPEATED in log.h before
  enabling it for your app!.

2010-09-24 - r25167 - lavc 52.90.0 - av_opt_show2()
  Deprecate av_opt_show() in favor or av_opt_show2().

2010-09-14 - r25120 - lavu 50.27.0 - av_popcount()
  Add av_popcount() to libavutil/common.h.

2010-09-08 - r25076 - lavu 50.26.0 - av_get_cpu_flags()
  Add av_get_cpu_flags().

2010-09-07 - r25067 - lavcore 0.9.0 - av_image_copy()
  Add av_image_copy().

2010-09-07 - r25064 - lavcore 0.8.0 - av_image_copy_plane()
  Add av_image_copy_plane().

2010-09-07 - r25057 - lavcore 0.7.0 - imgutils.h
  Adopt hierarchical scheme for the imgutils.h function names,
  deprecate the old names.

2010-09-04 - r25040 - lavu 50.25.0 - AV_CPU_FLAG_*
  Deprecate the FF_MM_* flags defined in libavcodec/avcodec.h in favor
  of the AV_CPU_FLAG_* flags defined in libavutil/cpu.h.

2010-08-26 - r24936 - lavc 52.87.0 - avcodec_get_channel_layout()
  Add avcodec_get_channel_layout() in audioconvert.h.

2010-08-20 - r24851 - lavcore 0.6.0 - av_fill_image_max_pixsteps()
  Rename av_fill_image_max_pixstep() to av_fill_image_max_pixsteps().

2010-08-18 - r24827 - lavcore 0.5.0 - av_fill_image_max_pixstep()
  Add av_fill_image_max_pixstep() in imgutils.h.

2010-08-17 - r24814 - lavu 50.24.0 - AV_NE()
  Add the AV_NE macro.

2010-08-17 - r24811 - lavfi 1.36.0 - audio framework
  Implement AVFilterBufferRefAudioProps struct for audio properties,
  get_audio_buffer(), filter_samples() functions and related changes.

2010-08-12 - r24787 - lavcore 0.4.0 - av_get_image_linesize()
  Add av_get_image_linesize() in imgutils.h.

2010-08-11 - r24773 - lavfi 1.34.0 - AVFilterBufferRef
  Resize data and linesize arrays in AVFilterBufferRef to 8.

  This change breaks libavfilter API/ABI.

2010-08-11 - r24768 - lavc 52.85.0 - av_picture_data_copy()
  Add av_picture_data_copy in avcodec.h.

2010-08-11 - r24765 - lavfi 1.33.0 - avfilter_open()
  Change avfilter_open() signature:
  AVFilterContext *avfilter_open(AVFilter *filter, const char *inst_name) ->
  int avfilter_open(AVFilterContext **filter_ctx, AVFilter *filter, const char *inst_name);

  This change breaks libavfilter API/ABI.

2010-08-11 - r24763 - lavfi 1.32.0 - AVFilterBufferRef
  Add a type field to AVFilterBufferRef, and move video specific
  properties to AVFilterBufferRefVideoProps.

  This change breaks libavfilter API/ABI.

2010-08-07 - r24732 - lavfi 1.31.0 - AVFilterLink
  Rename AVFilterLink fields:
  AVFilterLink.srcpic    ->  AVFilterLink.src_buf
  AVFilterLink.cur_pic   ->  AVFilterLink.cur_buf
  AVFilterLink.outpic    ->  AVFilterLink.out_buf

2010-08-07 - r24731 - lavfi 1.30.0
  Rename functions and fields:
  avfilter_(un)ref_pic       -> avfilter_(un)ref_buffer
  avfilter_copy_picref_props -> avfilter_copy_buffer_ref_props
  AVFilterBufferRef.pic      -> AVFilterBufferRef.buffer

2010-08-07 - r24730 - lavfi 1.29.0 - AVFilterBufferRef
  Rename AVFilterPicRef to AVFilterBufferRef.

2010-08-07 - r24728 - lavfi 1.28.0 - AVFilterBuffer
  Move format field from AVFilterBuffer to AVFilterPicRef.

2010-08-06 - r24709 - lavcore 0.3.0 - av_check_image_size()
  Deprecate avcodec_check_dimensions() in favor of the function
  av_check_image_size() defined in libavcore/imgutils.h.

2010-07-30 - r24592 - lavfi 1.27.0 - AVFilterBuffer
  Increase size of the arrays AVFilterBuffer.data and
  AVFilterBuffer.linesize from 4 to 8.

  This change breaks libavfilter ABI.

2010-07-29 - r24583 - lavcore 0.2.0 - imgutils.h
  Add functions av_fill_image_linesizes() and
  av_fill_image_pointers(), declared in libavcore/imgutils.h.

2010-07-27 - r24518 - lavcore 0.1.0 - parseutils.h
  Deprecate av_parse_video_frame_size() and av_parse_video_frame_rate()
  defined in libavcodec in favor of the newly added functions
  av_parse_video_size() and av_parse_video_rate() declared in
  libavcore/parseutils.h.

2010-07-23 - r24439 - lavu 50.23.0 - mathematics.h
  Add the M_PHI constant definition.

2010-07-22 - r24424 - lavfi 1.26.0 - media format generalization
  Add a type field to AVFilterLink.

  Change the field types:
  enum PixelFormat format   -> int format   in AVFilterBuffer
  enum PixelFormat *formats -> int *formats in AVFilterFormats
  enum PixelFormat *format  -> int format   in AVFilterLink

  Change the function signatures:
  AVFilterFormats *avfilter_make_format_list(const enum PixelFormat *pix_fmts); ->
  AVFilterFormats *avfilter_make_format_list(const int *fmts);

  int avfilter_add_colorspace(AVFilterFormats **avff, enum PixelFormat pix_fmt); ->
  int avfilter_add_format    (AVFilterFormats **avff, int fmt);

  AVFilterFormats *avfilter_all_colorspaces(void); ->
  AVFilterFormats *avfilter_all_formats    (enum AVMediaType type);

  This change breaks libavfilter API/ABI.

2010-07-21 - r24393 - lavcore 0.0.0
  Add libavcore.

2010-07-17 - r24291 - lavfi 1.25.0 - AVFilterBuffer
  Remove w and h fields from AVFilterBuffer.

2010-07-17 - r24284 - lavfi 1.24.0 - AVFilterBuffer
  Rename AVFilterPic to AVFilterBuffer.

2010-07-17 - r24278 - lavf 52.74.0 - url_fskip()
  Make url_fskip() return an int error code instead of void.

2010-07-11 - r24199 - lavc 52.83.0
  Add AVCodecContext.lpc_type and AVCodecContext.lpc_passes fields.
  Add AVLPCType enum.
  Deprecate AVCodecContext.use_lpc.

2010-07-11 - r24185 - lavc 52.82.0 - avsubtitle_free()
  Add a function for free the contents of a AVSubtitle generated by
  avcodec_decode_subtitle.

2010-07-11 - r24174 - lavu 50.22.0 - bswap.h and intreadwrite.h
  Make the bswap.h and intreadwrite.h API public.

2010-07-08 - r24101 - lavu 50.21.0 - pixdesc.h
  Rename read/write_line() to av_read/write_image_line().

2010-07-07 - r24091 - lavfi 1.21.0 - avfilter_copy_picref_props()
  Add avfilter_copy_picref_props().

2010-07-03 - r24021 - lavc 52.79.0
  Add FF_COMPLIANCE_UNOFFICIAL and change all instances of
  FF_COMPLIANCE_INOFFICIAL to use FF_COMPLIANCE_UNOFFICIAL.

2010-07-02 - r23985 - lavu 50.20.0 - lfg.h
  Export av_lfg_init(), av_lfg_get(), av_mlfg_get(), and av_bmg_get() through
  lfg.h.

2010-06-28 - r23835 - lavfi 1.20.1 - av_parse_color()
  Extend av_parse_color() syntax, make it accept an alpha value specifier and
  set the alpha value to 255 by default.

2010-06-22 - r23706 - lavf 52.71.0 - URLProtocol.priv_data_size, priv_data_class
  Add priv_data_size and priv_data_class to URLProtocol.

2010-06-22 - r23704 - lavf 52.70.0 - url_alloc(), url_connect()
  Add url_alloc() and url_connect().

2010-06-22 - r23702 - lavf 52.69.0 - av_register_protocol2()
  Add av_register_protocol2(), deprecating av_register_protocol().

2010-06-09 - r23551 - lavu 50.19.0 - av_compare_mod()
  Add av_compare_mod() to libavutil/mathematics.h.

2010-06-05 - r23485 - lavu 50.18.0 - eval API
  Make the eval API public.

2010-06-04 - r23461 - lavu 50.17.0 - AV_BASE64_SIZE
  Add AV_BASE64_SIZE() macro.

2010-06-02 - r23421 - lavc 52.73.0 - av_get_codec_tag_string()
  Add av_get_codec_tag_string().

2010-06-01 - r31301 - lsws 0.11.0 - convertPalette API
  Add sws_convertPalette8ToPacked32() and sws_convertPalette8ToPacked24().

2010-05-26 - r23334 - lavc 52.72.0 - CODEC_CAP_EXPERIMENTAL
  Add CODEC_CAP_EXPERIMENTAL flag.
  NOTE: this was backported to 0.6

2010-05-23 - r23255 - lavu 50.16.0 - av_get_random_seed()
  Add av_get_random_seed().

2010-05-18 - r23161 - lavf 52.63.0 - AVFMT_FLAG_RTP_HINT
  Add AVFMT_FLAG_RTP_HINT as possible value for AVFormatContext.flags.
  NOTE: this was backported to 0.6

2010-05-09 - r23066 - lavfi 1.20.0 - AVFilterPicRef
  Add interlaced and top_field_first fields to AVFilterPicRef.

------------------------------8<-------------------------------------
                   0.6 branch was cut here
----------------------------->8--------------------------------------

2010-05-01 - r23002 - lavf 52.62.0 - probe function
  Add av_probe_input_format2 to API, it allows ignoring probe
  results below given score and returns the actual probe score.

2010-04-01 - r22806 - lavf 52.61.0 - metadata API
  Add a flag for av_metadata_set2() to disable overwriting of
  existing tags.

2010-04-01 - r22753 - lavc 52.66.0
  Add avcodec_get_edge_width().

2010-03-31 - r22750 - lavc 52.65.0
  Add avcodec_copy_context().

2010-03-31 - r22748 - lavf 52.60.0 - av_match_ext()
  Make av_match_ext() public.

2010-03-31 - r22736 - lavu 50.14.0 - AVMediaType
  Move AVMediaType enum from libavcodec to libavutil.

2010-03-31 - r22735 - lavc 52.64.0 - AVMediaType
  Define AVMediaType enum, and use it instead of enum CodecType, which
  is deprecated and will be dropped at the next major bump.

2010-03-25 - r22684 - lavu 50.13.0 - av_strerror()
  Implement av_strerror().

2010-03-23 - r22649 - lavc 52.60.0 - av_dct_init()
  Support DCT-I and DST-I.

2010-03-15 - r22540 - lavf 52.56.0 - AVFormatContext.start_time_realtime
  Add AVFormatContext.start_time_realtime field.

2010-03-13 - r22506 - lavfi 1.18.0 - AVFilterPicRef.pos
  Add AVFilterPicRef.pos field.

2010-03-13 - r22501 - lavu 50.12.0 - error.h
  Move error code definitions from libavcodec/avcodec.h to
  the new public header libavutil/error.h.

2010-03-07 - r22291 - lavc 52.56.0 - avfft.h
  Add public FFT interface.

2010-03-06 - r22251 - lavu 50.11.0 - av_stristr()
  Add av_stristr().

2010-03-03 - r22174 - lavu 50.10.0 - av_tree_enumerate()
  Add av_tree_enumerate().

2010-02-07 - r21673 - lavu 50.9.0 - av_compare_ts()
  Add av_compare_ts().

2010-02-05 - r30513 - lsws 0.10.0 - sws_getCoefficients()
  Add sws_getCoefficients().

2010-02-01 - r21587 - lavf 52.50.0 - metadata API
  Add a list of generic tag names, change 'author' -> 'artist',
  'year' -> 'date'.

2010-01-30 - r21545 - lavu 50.8.0 - av_get_pix_fmt()
  Add av_get_pix_fmt().

2010-01-21 - r30381 - lsws 0.9.0 - sws_scale()
  Change constness attributes of sws_scale() parameters.

2010-01-10 - r21121 - lavfi 1.15.0 - avfilter_graph_config_links()
  Add a log_ctx parameter to avfilter_graph_config_links().

2010-01-07 - r30236 - lsws 0.8.0 - sws_isSupported{In,Out}put()
  Add sws_isSupportedInput() and sws_isSupportedOutput() functions.

2010-01-06 - r21035 - lavfi 1.14.0 - avfilter_add_colorspace()
  Change the avfilter_add_colorspace() signature, make it accept an
  (AVFilterFormats **) rather than an (AVFilterFormats *) as before.

2010-01-03 - r21007 - lavfi 1.13.0 - avfilter_add_colorspace()
  Add avfilter_add_colorspace().

2010-01-02 - r20998 - lavf 52.46.0 - av_match_ext()
  Add av_match_ext(), it should be used in place of match_ext().

2010-01-01 - r20991 - lavf 52.45.0 - av_guess_format()
  Add av_guess_format(), it should be used in place of guess_format().

2009-12-13 - r20834 - lavf 52.43.0 - metadata API
  Add av_metadata_set2(), AV_METADATA_DONT_STRDUP_KEY and
  AV_METADATA_DONT_STRDUP_VAL.

2009-12-13 - r20829 - lavu 50.7.0 - avstring.h API
  Add av_d2str().

2009-12-13 - r20826 - lavc 52.42.0 - AVStream
  Add avg_frame_rate.

2009-12-12 - r20808 - lavu 50.6.0 - av_bmg_next()
  Introduce the av_bmg_next() function.

2009-12-05 - r20734 - lavfi 1.12.0 - avfilter_draw_slice()
  Add a slice_dir parameter to avfilter_draw_slice().

2009-11-26 - r20611 - lavfi 1.11.0 - AVFilter
  Remove the next field from AVFilter, this is not anymore required.

2009-11-25 - r20607 - lavfi 1.10.0 - avfilter_next()
  Introduce the avfilter_next() function.

2009-11-25 - r20605 - lavfi 1.9.0 - avfilter_register()
  Change the signature of avfilter_register() to make it return an
  int. This is required since now the registration operation may fail.

2009-11-25 - r20603 - lavu 50.5.0 - pixdesc.h API
  Make the pixdesc.h API public.

2009-10-27 - r20385 - lavfi 1.5.0 - AVFilter.next
  Add a next field to AVFilter, this is used for simplifying the
  registration and management of the registered filters.

2009-10-23 - r20356 - lavfi 1.4.1 - AVFilter.description
  Add a description field to AVFilter.

2009-10-19 - r20302 - lavfi 1.3.0 - avfilter_make_format_list()
  Change the interface of avfilter_make_format_list() from
  avfilter_make_format_list(int n, ...) to
  avfilter_make_format_list(enum PixelFormat *pix_fmts).

2009-10-18 - r20272 - lavfi 1.0.0 - avfilter_get_video_buffer()
  Make avfilter_get_video_buffer() recursive and add the w and h
  parameters to it.

2009-10-07 - r20189 - lavfi 0.5.1 - AVFilterPic
  Add w and h fields to AVFilterPic.

2009-06-22 - r19250 - lavf 52.34.1 - AVFormatContext.packet_size
  This is now an unsigned int instead of a signed int.

2009-06-19 - r19222 - lavc 52.32.0 - AVSubtitle.pts
  Add a pts field to AVSubtitle which gives the subtitle packet pts
  in AV_TIME_BASE. Some subtitle de-/encoders (e.g. XSUB) will
  not work right without this.

2009-06-03 - r19078 - lavc 52.30.2 - AV_PKT_FLAG_KEY
  PKT_FLAG_KEY has been deprecated and will be dropped at the next
  major version. Use AV_PKT_FLAG_KEY instead.

2009-06-01 - r19025 - lavc 52.30.0 - av_lockmgr_register()
  av_lockmgr_register() can be used to register a callback function
  that lavc (and in the future, libraries that depend on lavc) can use
  to implement mutexes. The application should provide a callback function
  that implements the AV_LOCK_* operations described in avcodec.h.
  When the lock manager is registered, FFmpeg is guaranteed to behave
  correctly in a multi-threaded application.

2009-04-30 - r18719 - lavc 52.28.0 - av_free_packet()
  av_free_packet() is no longer an inline function. It is now exported.

2009-04-11 - r18431 - lavc 52.25.0 - deprecate av_destruct_packet_nofree()
  Please use NULL instead. This has been supported since r16506
  (lavf > 52.23.1, lavc > 52.10.0).

2009-04-07 - r18351 - lavc 52.23.0 - avcodec_decode_video/audio/subtitle
  The old decoding functions are deprecated, all new code should use the
  new functions avcodec_decode_video2(), avcodec_decode_audio3() and
  avcodec_decode_subtitle2(). These new functions take an AVPacket *pkt
  argument instead of a const uint8_t *buf / int buf_size pair.

2009-04-03 - r18321 - lavu 50.3.0 - av_fifo_space()
  Introduce the av_fifo_space() function.

2009-04-02 - r18317 - lavc 52.23.0 - AVPacket
  Move AVPacket declaration from libavformat/avformat.h to
  libavcodec/avcodec.h.

2009-03-22 - r18163 - lavu 50.2.0 - RGB32 pixel formats
  Convert the pixel formats PIX_FMT_ARGB, PIX_FMT_RGBA, PIX_FMT_ABGR,
  PIX_FMT_BGRA, which were defined as macros, into enum PixelFormat values.
  Conversely PIX_FMT_RGB32, PIX_FMT_RGB32_1, PIX_FMT_BGR32 and
  PIX_FMT_BGR32_1 are now macros.
  avcodec_get_pix_fmt() now recognizes the "rgb32" and "bgr32" aliases.
  Re-sort the enum PixelFormat list accordingly.
  This change breaks API/ABI backward compatibility.

2009-03-22 - r18133 - lavu 50.1.0 - PIX_FMT_RGB5X5 endian variants
  Add the enum PixelFormat values:
  PIX_FMT_RGB565BE, PIX_FMT_RGB565LE, PIX_FMT_RGB555BE, PIX_FMT_RGB555LE,
  PIX_FMT_BGR565BE, PIX_FMT_BGR565LE, PIX_FMT_BGR555BE, PIX_FMT_BGR555LE.

2009-03-21 - r18116 - lavu 50.0.0  - av_random*
  The Mersenne Twister PRNG implemented through the av_random* functions
  was removed. Use the lagged Fibonacci PRNG through the av_lfg* functions
  instead.

2009-03-08 - r17869 - lavu 50.0.0  - AVFifoBuffer
  av_fifo_init, av_fifo_read, av_fifo_write and av_fifo_realloc were dropped
  and replaced by av_fifo_alloc, av_fifo_generic_read, av_fifo_generic_write
  and av_fifo_realloc2.
  In addition, the order of the function arguments of av_fifo_generic_read
  was changed to match av_fifo_generic_write.
  The AVFifoBuffer/struct AVFifoBuffer may only be used in an opaque way by
  applications, they may not use sizeof() or directly access members.

2009-03-01 - r17682 - lavf 52.31.0 - Generic metadata API
  Introduce a new metadata API (see av_metadata_get() and friends).
  The old API is now deprecated and should not be used anymore. This especially
  includes the following structure fields:
    - AVFormatContext.title
    - AVFormatContext.author
    - AVFormatContext.copyright
    - AVFormatContext.comment
    - AVFormatContext.album
    - AVFormatContext.year
    - AVFormatContext.track
    - AVFormatContext.genre
    - AVStream.language
    - AVStream.filename
    - AVProgram.provider_name
    - AVProgram.name
    - AVChapter.title<|MERGE_RESOLUTION|>--- conflicted
+++ resolved
@@ -13,7 +13,9 @@
 
 API changes, most recent first:
 
-<<<<<<< HEAD
+2012-01-xx - xxxxxxx - lavfi 2.15.0
+  Add a new installed header -- libavfilter/version.h -- with version macros.
+
 2011-12-08 - a502939 - lavfi 2.52.0
   Add av_buffersink_poll_frame() to buffersink.h.
 
@@ -22,13 +24,6 @@
 
 2011-12-03 - xxxxxxx - lavu 51.30.0
   Add AVERROR_BUG.
-=======
-2012-01-xx - xxxxxxx - lavfi 2.15.0
-  Add a new installed header -- libavfilter/version.h -- with version macros.
-
-2011-01-03 - b73ec05 - lavu 51.21.0
-  Add av_popcount64
->>>>>>> 4df30f71
 
 2011-xx-xx - xxxxxxx - lavu 51.28.1
   Add av_get_alt_sample_fmt() to samplefmt.h.
