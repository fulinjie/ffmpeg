--- conflicted
+++ resolved
@@ -15,14 +15,12 @@
 
 API changes, most recent first:
 
-<<<<<<< HEAD
-2014-05-xx - xxxxxxx - lavu 52.84.100 - time.h
-  Add av_gettime_relative() av_gettime_relative_is_monotonic()
-=======
 2014-04-xx - xxxxxxx - lavc 55.52.0 - avcodec.h
   Add avcodec_free_context(). From now on it should be used for freeing
   AVCodecContext.
->>>>>>> fd056029
+
+2014-05-xx - xxxxxxx - lavu 52.84.100 - time.h
+  Add av_gettime_relative() av_gettime_relative_is_monotonic()
 
 2014-05-xx - xxxxxxx - lavf 55.17.0 - avformat.h
   Add AVMFT_FLAG_BITEXACT flag. Muxers now use it instead of checking
