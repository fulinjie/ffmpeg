--- conflicted
+++ resolved
@@ -15,7 +15,6 @@
 
 API changes, most recent first:
 
-<<<<<<< HEAD
 2012-06-05 - xxxxxxx - lavc 54.24.100
   Add pkt_duration field to AVFrame.
 
@@ -34,11 +33,10 @@
 
 2012-03-26 - a67d9cf - lavfi 2.66.100
   Add avfilter_fill_frame_from_{audio_,}buffer_ref() functions.
-=======
+
 2012-xx-xx - xxxxxxx - lavu 51.32.0 - audioconvert.h
   Add av_get_channel_layout_channel_index(), av_get_channel_name()
   and av_channel_layout_extract_channel().
->>>>>>> bcbb30e2
 
 2012-05-25 - e0e0793 - lavu 51.31.0 - opt.h
   Add av_opt_set_bin()
